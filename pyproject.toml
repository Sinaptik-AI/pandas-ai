[tool.poetry]
name = "pandasai"
version = "1.5.18"
description = "PandasAI is a Python library that integrates generative artificial intelligence capabilities into Pandas, making dataframes conversational."
authors = ["Gabriele Venturi"]
license = "MIT"
readme = "README.md"
packages = [{include = "pandasai"}]

[tool.poetry.dependencies]
python = ">=3.9,<3.9.7 || >3.9.7,<4.0"
python-dotenv = "^1.0.0"
pandas = "1.5.3"
astor = "^0.8.1"
openai = "<2"
ipython = "^8.13.1"
matplotlib = "^3.7.1"
pydantic = "^1"
sqlalchemy = ">=1.4,<3"
duckdb = "^0.9.2"
faker = "^19.12.0"
pillow = "^10.1.0"
requests = "^2.31.0"
modin = {version = "0.18.1", optional = true, extras=["ray"]}
beautifulsoup4 = {version="^4.12.2", optional = true}
google-cloud-aiplatform = {version = "^1.26.1", optional = true}
langchain = {version = "^0.0.199", optional = true}
polars = {version = "^0.18.15", optional = true}
statsmodels = {version = "^0.14.0", optional = true}
scikit-learn = {version = "^1.2.2", optional = true}
seaborn = {version = "^0.12.2", optional = true}
plotly = {version = "^5.15.0", optional = true}
kaleido = {version = "0.2.0", optional = true}
ggplot = {version = "^0.11.5", optional = true}
numpy = {version = "^1.17", optional = true}
scipy = {version = "^1.9.0", optional = true}
streamlit = {version = "^1.23.1", optional = true}
text-generation = { version = ">=0.6.0", optional = true }
openpyxl = { version = "^3.0.7", optional = true }
pymysql = { version = "^1.1.0", optional = true }
psycopg2 = { version = "^2.9.7", optional = true }
yfinance = { version = "^0.2.28", optional = true }
sqlalchemy-databricks = { version = "^0.2.0", optional = true }
snowflake-sqlalchemy = { version = "^1.5.0", optional = true }
<<<<<<< HEAD


[tool.poetry.group.dev]
optional = true
=======
pillow = "^10.1.0"
google-generativeai = {version = "^0.3.2", optional = true}
>>>>>>> 0c4ad3a2

[tool.poetry.group.dev.dependencies]
pre-commit = "^3.2.2"
ruff = "^0.1.0"
codespell = "^2.2.0"
pytest = "^7.3.1"
pytest-mock = "^3.10.0"
pytest-env = "^0.8.1"
click = "^8.1.3"
coverage = "^7.2.7"
sourcery = "^1.11.0"


[tool.poetry.extras]
connectors = [ "pymysql", "psycopg2",  "sqlalchemy-databricks", "snowflake-sqlalchemy"]
google-ai = ["google-generativeai", "google-cloud-aiplatform"]
google-sheets = ["beautifulsoup4"]
excel = ["openpyxl"]
polars = ["polars"]
langchain = ["langchain"]
numpy = ["numpy"]
ggplot = ["ggplot"]
seaborn = ["seaborn"]
plotly = ["plotly", "kaleido"]
statsmodels = ["statsmodels"]
scikit-learn = ["scikit-learn"]
streamlit = ["streamlit"]
text-generation = ["fsspec", "huggingface-hub", "text-generation"]
yfinance = ["yfinance"]
modin = ["modin", "ray"]

[tool.poetry.group.docs]
optional = true

[tool.poetry.group.docs.dependencies]
mkdocs = "1.5.3"
mkdocstrings-python = "1.7.2"
markdown-include = "^0.6.0"


[build-system]
requires = ["poetry-core"]
build-backend = "poetry.core.masonry.api"

[tool.ruff]
exclude = ["tests_*"]

[tool.pytest.ini_options]
env = [
    "HUGGINGFACE_API_KEY=",
    "OPENAI_API_KEY="
]<|MERGE_RESOLUTION|>--- conflicted
+++ resolved
@@ -23,6 +23,7 @@
 requests = "^2.31.0"
 modin = {version = "0.18.1", optional = true, extras=["ray"]}
 beautifulsoup4 = {version="^4.12.2", optional = true}
+google-generativeai = {version = "^0.3.2", optional = true}
 google-cloud-aiplatform = {version = "^1.26.1", optional = true}
 langchain = {version = "^0.0.199", optional = true}
 polars = {version = "^0.18.15", optional = true}
@@ -42,15 +43,11 @@
 yfinance = { version = "^0.2.28", optional = true }
 sqlalchemy-databricks = { version = "^0.2.0", optional = true }
 snowflake-sqlalchemy = { version = "^1.5.0", optional = true }
-<<<<<<< HEAD
 
 
 [tool.poetry.group.dev]
 optional = true
-=======
-pillow = "^10.1.0"
-google-generativeai = {version = "^0.3.2", optional = true}
->>>>>>> 0c4ad3a2
+
 
 [tool.poetry.group.dev.dependencies]
 pre-commit = "^3.2.2"
