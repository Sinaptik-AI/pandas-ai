[tool.poetry]
name = "pandasai"
<<<<<<< HEAD
version = "1.0.8"
=======
version = "1.1"
>>>>>>> caf2fca6
description = "PandasAI is a Python library that integrates generative artificial intelligence capabilities into Pandas, making dataframes conversational."
authors = ["Gabriele Venturi"]
license = "MIT"
readme = "README.md"
packages = [{include = "pandasai"}]

[tool.poetry.dependencies]
python = ">=3.9,<3.9.7 || >3.9.7,<4.0"
python-dotenv = "^1.0.0"
pandas = "1.5.3"
astor = "^0.8.1"
openai = "^0.27.5"
ipython = "^8.13.1"
matplotlib = "^3.7.1"
pydantic = "^1"
google-generativeai = {version = "^0.1.0rc2", optional = true}
google-cloud-aiplatform = {version = "^1.26.1", optional = true}
langchain = {version = "^0.0.199", optional = true}
polars = "^0.18.15"
statsmodels = {version = "^0.14.0", optional = true}
scikit-learn = {version = "^1.2.2", optional = true}
seaborn = {version = "^0.12.2", optional = true}
plotly = {version = "^5.15.0", optional = true}
kaleido = {version = "0.2.0", optional = true}
ggplot = {version = "^0.11.5", optional = true}
numpy = {version = "^1.17", optional = true}
scipy = {version = "^1.9.0", optional = true}
streamlit = {version = "^1.23.1", optional = true}
beautifulsoup4 = { version = "^4.12.2", optional = true }
text-generation = { version = ">=0.6.0", optional = true }
openpyxl = { version = "^3.0.7", optional = true }
sqlalchemy = { version = "^2.0.19", optional = true }
pymysql = { version = "^1.1.0", optional = true }
psycopg2 = { version = "^2.9.7", optional = true }

[tool.poetry.group.dev.dependencies]
black = "^23.3.0"
pre-commit = "^3.2.2"
ruff = "^0.0.220"
pytest = "^7.3.1"
pytest-mock = "^3.10.0"
pytest-env = "^0.8.1"
click = "^8.1.3"
coverage = "^7.2.7"

[tool.poetry.group.extras.dependencies]
google-cloud-aiplatform = "^1.26.1"

[tool.poetry.extras]
connectors = ["sqlalchemy", "pymysql", "psycopg2"]
google-ai = ["google-generativeai", "google-cloud-aiplatform"]
google-sheets = ["beautifulsoup4"]
excel = ["openpyxl"]
polars = ["polars"]
langchain = ["langchain"]
numpy = ["numpy"]
ggplot = ["ggplot"]
seaborn = ["seaborn"]
plotly = ["plotly", "kaleido"]
statsmodels = ["statsmodels"]
scikit-learn = ["scikit-learn"]
streamlit = ["streamlit"]
text-generation = ["fsspec", "huggingface-hub", "text-generation"]

[tool.poetry.group.docs.dependencies]
mkdocs = "1.4.0"
mkdocstrings-python = "0.7.1"
markdown-include = "^0.6.0"

[tool.poetry.scripts]
pai = "pai.__main__:main"

[build-system]
requires = ["poetry-core"]
build-backend = "poetry.core.masonry.api"

[tool.ruff]
exclude = ["tests_*"]

[tool.pytest.ini_options]
env = [
    "HUGGINGFACE_API_KEY=",
    "OPENAI_API_KEY="
]<|MERGE_RESOLUTION|>--- conflicted
+++ resolved
@@ -1,10 +1,6 @@
 [tool.poetry]
 name = "pandasai"
-<<<<<<< HEAD
-version = "1.0.8"
-=======
 version = "1.1"
->>>>>>> caf2fca6
 description = "PandasAI is a Python library that integrates generative artificial intelligence capabilities into Pandas, making dataframes conversational."
 authors = ["Gabriele Venturi"]
 license = "MIT"
