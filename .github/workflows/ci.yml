--- conflicted
+++ resolved
@@ -1,59 +1,28 @@
-<<<<<<< HEAD
-name: pandas_ai_ci
-
-on:
-  push:
-    branches: [main]
-  pull_request:
-
-jobs:
-  build:
-    runs-on: ubuntu-latest
-    strategy:
-      matrix:
-        python-version: ["3.9", "3.10", "3.11"]
-
-    steps:
-      - uses: actions/checkout@v3
-      - name: Set up Python ${{ matrix.python-version }}
-        uses: actions/setup-python@v4
-        with:
-          python-version: ${{ matrix.python-version }}
-      - name: Install poetry
-        run: pip install poetry==1.4.2
-      - name: Install dependencies
-        run: poetry install
-      - name: Lint with pylint
-        run: poetry run pylint pandasai examples
-      - name: Test with pytest
-        run: poetry run pytest
-=======
-name: ci
-
-on:
-  push:
-    branches: [main]
-  pull_request:
-
-jobs:
-  build:
-    runs-on: ubuntu-latest
-    strategy:
-      matrix:
-        python-version: ["3.9", "3.10", "3.11"]
-
-    steps:
-      - uses: actions/checkout@v3
-      - name: Set up Python ${{ matrix.python-version }}
-        uses: actions/setup-python@v4
-        with:
-          python-version: ${{ matrix.python-version }}
-      - name: Install poetry
-        run: pip install poetry==1.4.2
-      - name: Install dependencies
-        run: poetry install
-      - name: Lint with pylint
-        run: poetry run pylint pandasai examples
-      - name: Test with pytest
-        run: poetry run pytest
->>>>>>> 35509ba6
+name: ci
+
+on:
+  push:
+    branches: [main]
+  pull_request:
+
+jobs:
+  build:
+    runs-on: ubuntu-latest
+    strategy:
+      matrix:
+        python-version: ["3.9", "3.10", "3.11"]
+
+    steps:
+      - uses: actions/checkout@v3
+      - name: Set up Python ${{ matrix.python-version }}
+        uses: actions/setup-python@v4
+        with:
+          python-version: ${{ matrix.python-version }}
+      - name: Install poetry
+        run: pip install poetry==1.4.2
+      - name: Install dependencies
+        run: poetry install
+      - name: Lint with pylint
+        run: poetry run pylint pandasai examples
+      - name: Test with pytest
+        run: poetry run pytest