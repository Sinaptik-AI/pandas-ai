<<<<<<< HEAD
"""Example of using PandasAI with a CSV file."""

import pandas as pd

from pandasai import PandasAI
from pandasai.llm.openai import OpenAI

df = pd.read_csv("data/Loan payments data.csv")

llm = OpenAI()
pandas_ai = PandasAI(llm, verbose=True)
response = pandas_ai.run(df, "How many loans are from men and have been paid off?")
print(response)
# Output: 247 loans have been paid off by men.
=======
"""Example of using PandasAI with a CSV file."""

import pandas as pd

from pandasai import PandasAI
from pandasai.llm.openai import OpenAI

df = pd.read_csv("examples/data/Loan payments data.csv")

llm = OpenAI()
pandas_ai = PandasAI(llm, verbose=True)
response = pandas_ai.run(df, "How many loans are from men and have been paid off?")
print(response)
# Output: 247 loans have been paid off by men.
>>>>>>> ef82b0fb
<|MERGE_RESOLUTION|>--- conflicted
+++ resolved
@@ -1,31 +1,14 @@
-<<<<<<< HEAD
-"""Example of using PandasAI with a CSV file."""
-
-import pandas as pd
-
-from pandasai import PandasAI
-from pandasai.llm.openai import OpenAI
-
-df = pd.read_csv("data/Loan payments data.csv")
-
-llm = OpenAI()
-pandas_ai = PandasAI(llm, verbose=True)
-response = pandas_ai.run(df, "How many loans are from men and have been paid off?")
-print(response)
-# Output: 247 loans have been paid off by men.
-=======
-"""Example of using PandasAI with a CSV file."""
-
-import pandas as pd
-
-from pandasai import PandasAI
-from pandasai.llm.openai import OpenAI
-
-df = pd.read_csv("examples/data/Loan payments data.csv")
-
-llm = OpenAI()
-pandas_ai = PandasAI(llm, verbose=True)
-response = pandas_ai.run(df, "How many loans are from men and have been paid off?")
-print(response)
-# Output: 247 loans have been paid off by men.
->>>>>>> ef82b0fb
+"""Example of using PandasAI with a CSV file."""
+
+import pandas as pd
+
+from pandasai import PandasAI
+from pandasai.llm.openai import OpenAI
+
+df = pd.read_csv("examples/data/Loan payments data.csv")
+
+llm = OpenAI()
+pandas_ai = PandasAI(llm, verbose=True)
+response = pandas_ai.run(df, "How many loans are from men and have been paid off?")
+print(response)
+# Output: 247 loans have been paid off by men.