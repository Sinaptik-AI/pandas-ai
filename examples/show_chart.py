--- conflicted
+++ resolved
@@ -1,40 +1,19 @@
-<<<<<<< HEAD
-"""Example of using PandasAI to generate a chart from a Pandas DataFrame"""
-
-import pandas as pd
-from data.sample_dataframe import dataframe
-
-from pandasai import PandasAI
-from pandasai.llm.openai import OpenAI
-
-df = pd.DataFrame(dataframe)
-
-llm = OpenAI()
-pandas_ai = PandasAI(llm)
-response = pandas_ai.run(
-    df,
-    "Plot the histogram of countries showing for each the gpd, using different colors for each bar",
-)
-print(response)
-# Output: check out images/histogram-chart.png
-=======
-"""Example of using PandasAI to generate a chart from a Pandas DataFrame"""
-
-import pandas as pd
-
-from pandasai import PandasAI
-from pandasai.llm.openai import OpenAI
-
-from .data.sample_dataframe import dataframe
-
-df = pd.DataFrame(dataframe)
-
-llm = OpenAI()
-pandas_ai = PandasAI(llm)
-response = pandas_ai.run(
-    df,
-    "Plot the histogram of countries showing for each the gpd, using different colors for each bar",
-)
-print(response)
-# Output: check out images/histogram-chart.png
->>>>>>> ef82b0fb
+"""Example of using PandasAI to generate a chart from a Pandas DataFrame"""
+
+import pandas as pd
+
+from pandasai import PandasAI
+from pandasai.llm.openai import OpenAI
+
+from .data.sample_dataframe import dataframe
+
+df = pd.DataFrame(dataframe)
+
+llm = OpenAI()
+pandas_ai = PandasAI(llm)
+response = pandas_ai.run(
+    df,
+    "Plot the histogram of countries showing for each the gpd, using different colors for each bar",
+)
+print(response)
+# Output: check out images/histogram-chart.png