--- conflicted
+++ resolved
@@ -1,34 +1,16 @@
-<<<<<<< HEAD
-"""Example of using PandasAI with a Pandas DataFrame"""
-
-import pandas as pd
-from data.sample_dataframe import dataframe
-
-from pandasai import PandasAI
-from pandasai.llm.openai import OpenAI
-
-df = pd.DataFrame(dataframe)
-
-llm = OpenAI()
-pandas_ai = PandasAI(llm, verbose=True, conversational=False)
-response = pandas_ai.run(df, "Calculate the sum of the gdp of north american countries")
-print(response)
-# Output: 20901884461056
-=======
-"""Example of using PandasAI with a Pandas DataFrame"""
-
-import pandas as pd
-
-from pandasai import PandasAI
-from pandasai.llm.openai import OpenAI
-
-from .data.sample_dataframe import dataframe
-
-df = pd.DataFrame(dataframe)
-
-llm = OpenAI()
-pandas_ai = PandasAI(llm, verbose=True, conversational=False)
-response = pandas_ai.run(df, "Calculate the sum of the gdp of north american countries")
-print(response)
-# Output: 20901884461056
->>>>>>> ef82b0fb
+"""Example of using PandasAI with a Pandas DataFrame"""
+
+import pandas as pd
+
+from pandasai import PandasAI
+from pandasai.llm.openai import OpenAI
+
+from .data.sample_dataframe import dataframe
+
+df = pd.DataFrame(dataframe)
+
+llm = OpenAI()
+pandas_ai = PandasAI(llm, verbose=True, conversational=False)
+response = pandas_ai.run(df, "Calculate the sum of the gdp of north american countries")
+print(response)
+# Output: 20901884461056