--- conflicted
+++ resolved
@@ -1,4 +1,3 @@
-<<<<<<< HEAD
 # -*- coding: utf-8 -*-
 """ PandasAI is a wrapper around a LLM to make dataframes conversational
 
@@ -32,9 +31,6 @@
 
     ```
 """
-=======
-""" PandasAI is a wrapper around a LLM to make dataframes conversational """
->>>>>>> 7ae7f1d1
 import ast
 import io
 import re
