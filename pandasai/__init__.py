--- conflicted
+++ resolved
@@ -80,7 +80,6 @@
         try:
             rows_to_display = 0 if self._enforce_privacy else 5
 
-<<<<<<< HEAD
         multiple: bool = isinstance(data_frame, list)
 
         if multiple:
@@ -102,9 +101,6 @@
             }
 
         else:
-
-=======
->>>>>>> 65cc9c8c
             df_head = data_frame.head(rows_to_display)
             if anonymize_df:
                 df_head = anonymize_dataframe_head(df_head)
@@ -126,16 +122,10 @@
                 "num_columns": data_frame.shape[1],
                 "rows_to_display": rows_to_display,
             }
-<<<<<<< HEAD
 
         self.last_code_generated = code
         self.log(
             f"""
-=======
-            self.last_code_generated = code
-            self.log(
-                f"""
->>>>>>> 65cc9c8c
 Code generated:
 ```
 {code}
@@ -198,7 +188,7 @@
         return (
             isinstance(node, ast.Assign)
             and isinstance(node.targets[0], ast.Name)
-            and node.targets[0].id == "df"
+            and re.match(r"df\d{0,2}$", node.targets[0].id)
         )
 
     def clean_code(self, code: str) -> str:
@@ -209,15 +199,7 @@
         new_body = [
             node
             for node in tree.body
-<<<<<<< HEAD
-            if not (
-                isinstance(node, ast.Assign)
-                and isinstance(node.targets[0], ast.Name)
-                and node.targets[0].id.startswith("df")
-            )
-=======
             if not (self.is_unsafe_import(node) or self.is_df_overwrite(node))
->>>>>>> 65cc9c8c
         ]
 
         new_tree = ast.Module(body=new_body)
