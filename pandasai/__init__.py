--- conflicted
+++ resolved
@@ -158,16 +158,11 @@
             return answer
         except Exception as exception:  # pylint: disable=broad-except
             self.last_error = str(exception)
-<<<<<<< HEAD
-            return "Unfortunately, I was not able to answer your question. \
-                Please try again. If the problem persists, try rephrasing your question."
-=======
             return (
                 "Unfortunately, I was not able to answer your question, "
                 "because of the following error:\n"
                 f"\n{exception}\n"
             )
->>>>>>> 65cc9c8c
 
     def __call__(
         self,
@@ -188,20 +183,11 @@
             use_error_correction_framework,
         )
 
-<<<<<<< HEAD
-    def is_unsafe_import(self, node: ast.stmt) -> str:
-        """Remove non-whitelisted imports from the code to prevent malicious code execution"""
-
-        return (
-            isinstance(node, (ast.Import, ast.ImportFrom))
-            and any(alias.name not in WHITELISTED_LIBRARIES for alias in node.names)
-=======
     def is_unsafe_import(self, node: ast.stmt) -> bool:
         """Remove non-whitelisted imports from the code to prevent malicious code execution"""
 
         return isinstance(node, (ast.Import, ast.ImportFrom)) and any(
             alias.name not in WHITELISTED_LIBRARIES for alias in node.names
->>>>>>> 65cc9c8c
         )
 
     def is_df_overwrite(self, node: ast.stmt) -> str:
@@ -210,11 +196,7 @@
         return (
             isinstance(node, ast.Assign)
             and isinstance(node.targets[0], ast.Name)
-<<<<<<< HEAD
             and re.match(r"df\d{0,2}$", node.targets[0].id)
-=======
-            and node.targets[0].id == "df"
->>>>>>> 65cc9c8c
         )
 
     def clean_code(self, code: str) -> str:
@@ -225,13 +207,7 @@
         new_body = [
             node
             for node in tree.body
-<<<<<<< HEAD
-            if not (
-                self.is_unsafe_import(node) or self.is_df_overwrite(node)
-            )
-=======
             if not (self.is_unsafe_import(node) or self.is_df_overwrite(node))
->>>>>>> 65cc9c8c
         ]
 
         new_tree = ast.Module(body=new_body)
