--- conflicted
+++ resolved
@@ -334,9 +334,7 @@
                     df_head = data_frame.head(rows_to_display)
                     if anonymize_df:
                         df_head = anonymize_dataframe_head(df_head)
-<<<<<<< HEAD
                     df_head=df_head.to_csv(index=False)
-=======
 
                     generate_code_instruction = self._non_default_prompts.get(
                         "generate_python_code", GeneratePythonCodePrompt
@@ -346,7 +344,6 @@
                         num_rows=data_frame.shape[0],
                         num_columns=data_frame.shape[1],
                     )
->>>>>>> a09101ff
                     code = self._llm.generate_code(
                         generate_code_instruction,
                         prompt,
