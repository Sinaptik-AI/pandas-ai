--- conflicted
+++ resolved
@@ -1,533 +1,271 @@
-<<<<<<< HEAD
-""" PandasAI is a wrapper around a LLM to make dataframes conversational """
-import ast
-import io
-from contextlib import redirect_stdout
-from datetime import date
-from typing import Optional
-
-import astor
-import pandas as pd
-
-from .constants import (
-    END_CODE_TAG,
-    START_CODE_TAG,
-    WHITELISTED_BUILTINS,
-    WHITELISTED_LIBRARIES,
-)
-from .exceptions import LLMNotFoundError
-from .helpers.anonymizer import anonymize_dataframe_head
-from .helpers.notebook import Notebook
-from .llm.base import LLM
-
-
-# pylint: disable=too-many-instance-attributes disable=too-many-arguments
-class PandasAI:
-    """PandasAI is a wrapper around a LLM to make dataframes conversational"""
-
-    _task_instruction: str = """
-Today is {today_date}.
-You are provided with a pandas dataframe (df) with {num_rows} rows and {num_columns} columns.
-This is the result of `print(df.head({rows_to_display}))`:
-{df_head}.
-
-Return the python code (do not import anything) and make sure to prefix the requested python code with {START_CODE_TAG} exactly and suffix the code with {END_CODE_TAG} exactly to get the answer to the following question:
-"""
-    _response_instruction: str = """
-Question: {question}
-Answer: {answer}
-
-Rewrite the answer to the question in a conversational way.
-"""
-
-    _error_correct_instruction: str = """
-Today is {today_date}.
-You are provided with a pandas dataframe (df) with {num_rows} rows and {num_columns} columns.
-This is the result of `print(df.head({rows_to_display}))`:
-{df_head}.
-
-The user asked the following question:
-{question}
-
-You generated this python code:
-{code}
-
-It fails with the following error:
-{error_returned}
-
-Correct the python code and return a new python code (do not import anything) that fixes the above mentioned error. 
-Do not generate the same code again. Make sure to prefix the requested python code with {START_CODE_TAG} exactly and 
-suffix the code with {END_CODE_TAG} exactly.
-    """
-    _llm: LLM
-    _verbose: bool = False
-    _is_conversational_answer: bool = True
-    _enforce_privacy: bool = False
-    _max_retries: int = 3
-    _is_notebook: bool = False
-    _original_instructions: dict = {
-        "question": None,
-        "df_head": None,
-        "num_rows": None,
-        "num_columns": None,
-        "rows_to_display": None,
-    }
-    last_code_generated: Optional[str] = None
-    code_output: Optional[str] = None
-
-    def __init__(
-        self,
-        llm=None,
-        conversational=True,
-        verbose=False,
-        enforce_privacy=False,
-    ):
-        if llm is None:
-            raise LLMNotFoundError(
-                "An LLM should be provided to instantiate a PandasAI instance"
-            )
-        self._llm = llm
-        self._is_conversational_answer = conversational
-        self._verbose = verbose
-        self._enforce_privacy = enforce_privacy
-
-        self.notebook = Notebook()
-        self._in_notebook = self.notebook.in_notebook()
-
-    def conversational_answer(self, question: str, code: str, answer: str) -> str:
-        """Return the conversational answer"""
-        if self._enforce_privacy:
-            # we don't want to send potentially sensitive data to the LLM server
-            # if the user has set enforce_privacy to True
-            return answer
-
-        instruction = self._response_instruction.format(
-            question=question, code=code, answer=answer
-        )
-        return self._llm.call(instruction, "")
-
-    def run(
-        self,
-        data_frame: pd.DataFrame,
-        prompt: str,
-        is_conversational_answer: bool = None,
-        show_code: bool = False,
-        anonymize_df: bool = True,
-        use_error_correction_framework: bool = True,
-    ) -> str:
-        """Run the LLM with the given prompt"""
-        self.log(f"Running PandasAI with {self._llm.type} LLM...")
-
-        rows_to_display = 0 if self._enforce_privacy else 5
-
-        df_head = data_frame.head(rows_to_display)
-        if anonymize_df:
-            df_head = anonymize_dataframe_head(df_head)
-
-        code = self._llm.generate_code(
-            self._task_instruction.format(
-                today_date=date.today(),
-                df_head=df_head,
-                num_rows=data_frame.shape[0],
-                num_columns=data_frame.shape[1],
-                rows_to_display=rows_to_display,
-                START_CODE_TAG=START_CODE_TAG,
-                END_CODE_TAG=END_CODE_TAG,
-            ),
-            prompt,
-        )
-        self._original_instructions = {
-            "question": prompt,
-            "df_head": df_head,
-            "num_rows": data_frame.shape[0],
-            "num_columns": data_frame.shape[1],
-            "rows_to_display": rows_to_display,
-        }
-        self.last_code_generated = code
-        self.log(
-            f"""
-Code generated:
-```
-{code}
-```"""
-        )
-        if show_code and self._in_notebook:
-            self.notebook.create_new_cell(code)
-
-        answer = self.run_code(
-            code,
-            data_frame,
-            use_error_correction_framework=use_error_correction_framework,
-        )
-        self.code_output = answer
-        self.log(f"Answer: {answer}")
-
-        if is_conversational_answer is None:
-            is_conversational_answer = self._is_conversational_answer
-        if is_conversational_answer:
-            answer = self.conversational_answer(prompt, code, answer)
-            self.log(f"Conversational answer: {answer}")
-        return answer
-
-    def remove_unsafe_imports(self, code: str) -> str:
-        """Remove non-whitelisted imports from the code to prevent malicious code execution"""
-
-        tree = ast.parse(code)
-        new_body = [
-            node
-            for node in tree.body
-            if not (
-                isinstance(node, (ast.Import, ast.ImportFrom))
-                and any(alias.name not in WHITELISTED_LIBRARIES for alias in node.names)
-            )
-        ]
-        new_tree = ast.Module(body=new_body)
-        return astor.to_source(new_tree).strip()
-
-    def run_code(
-        self,
-        code: str,
-        data_frame: pd.DataFrame,
-        use_error_correction_framework: bool = True,
-    ) -> str:
-        # pylint: disable=W0122 disable=W0123 disable=W0702:bare-except
-        """Run the code in the current context and return the result"""
-
-        # Redirect standard output to a StringIO buffer
-        with redirect_stdout(io.StringIO()) as output:
-            # Execute the code
-            count = 0
-            code_to_run = self.remove_unsafe_imports(code)
-            while count < self._max_retries:
-                try:
-                    exec(
-                        code_to_run,
-                        {
-                            "pd": pd,
-                            "df": data_frame,
-                            "__builtins__": {
-                                "pd": pd,
-                                "df": data_frame,
-                                **{
-                                    builtin: __builtins__[builtin]
-                                    for builtin in WHITELISTED_BUILTINS
-                                },
-                            },
-                        },
-                    )
-                    code = code_to_run
-                    break
-                except Exception as e:  # pylint: disable=W0718 disable=C0103
-                    if not use_error_correction_framework:
-                        raise e
-
-                    count += 1
-                    error_correcting_instruction = (
-                        self._error_correct_instruction.format(
-                            today_date=date.today(),
-                            code=code,
-                            error_returned=e,
-                            START_CODE_TAG=START_CODE_TAG,
-                            END_CODE_TAG=END_CODE_TAG,
-                            question=self._original_instructions["question"],
-                            df_head=self._original_instructions["df_head"],
-                            num_rows=self._original_instructions["num_rows"],
-                            num_columns=self._original_instructions["num_columns"],
-                            rows_to_display=self._original_instructions[
-                                "rows_to_display"
-                            ],
-                        )
-                    )
-                    code_to_run = self._llm.generate_code(
-                        error_correcting_instruction, ""
-                    )
-
-        captured_output = output.getvalue()
-
-        # Evaluate the last line and return its value or the captured output
-        lines = code.strip().split("\n")
-        last_line = lines[-1].strip()
-        if last_line.startswith("print(") and last_line.endswith(")"):
-            last_line = last_line[6:-1]
-        try:
-            return eval(last_line)
-        except Exception:  # pylint: disable=W0718
-            return captured_output
-
-    def log(self, message: str):
-        """Log a message"""
-        if self._verbose:
-            print(message)
-=======
-""" PandasAI is a wrapper around a LLM to make dataframes convesational """
-import ast
-import io
-from contextlib import redirect_stdout
-from datetime import date
-from typing import Optional
-
-import astor
-import matplotlib.pyplot as plt
-import pandas as pd
-
-from .constants import (
-    END_CODE_TAG,
-    START_CODE_TAG,
-    WHITELISTED_BUILTINS,
-    WHITELISTED_LIBRARIES,
-)
-from .exceptions import LLMNotFoundError
-from .helpers.anonymizer import anonymize_dataframe_head
-from .helpers.notebook import Notebook
-from .llm.base import LLM
-
-
-# pylint: disable=too-many-instance-attributes disable=too-many-arguments
-class PandasAI:
-    """PandasAI is a wrapper around a LLM to make dataframes conversational"""
-
-    _task_instruction: str = """
-Today is {today_date}.
-You are provided with a pandas dataframe (df) with {num_rows} rows and {num_columns} columns.
-This is the result of `print(df.head({rows_to_display}))`:
-{df_head}.
-
-When asked about the data, your response should include a python code that describes the dataframe `df`.
-Return the python code (do not import anything) and make sure to prefix the requested python code with {START_CODE_TAG} exactly and suffix the code with {END_CODE_TAG} exactly to get the answer to the following question:
-"""
-    _response_instruction: str = """
-Question: {question}
-Answer: {answer}
-
-Rewrite the answer to the question in a conversational way.
-"""
-
-    _error_correct_instruction: str = """
-Today is {today_date}.
-You are provided with a pandas dataframe (df) with {num_rows} rows and {num_columns} columns.
-This is the result of `print(df.head({rows_to_display}))`:
-{df_head}.
-
-The user asked the following question:
-{question}
-
-You generated this python code:
-{code}
-
-It fails with the following error:
-{error_returned}
-
-Correct the python code and return a new python code (do not import anything) that fixes the above mentioned error. Do not generate the same code again.
-Make sure to prefix the requested python code with {START_CODE_TAG} exactly and suffix the code with {END_CODE_TAG} exactly.
-    """
-    _llm: LLM
-    _verbose: bool = False
-    _is_conversational_answer: bool = True
-    _enforce_privacy: bool = False
-    _max_retries: int = 3
-    _is_notebook: bool = False
-    _original_instructions: dict = {
-        "question": None,
-        "df_head": None,
-        "num_rows": None,
-        "num_columns": None,
-        "rows_to_display": None,
-    }
-    last_code_generated: Optional[str] = None
-    code_output: Optional[str] = None
-
-    def __init__(
-        self,
-        llm=None,
-        conversational=True,
-        verbose=False,
-        enforce_privacy=False,
-    ):
-        if llm is None:
-            raise LLMNotFoundError(
-                "An LLM should be provided to instantiate a PandasAI instance"
-            )
-        self._llm = llm
-        self._is_conversational_answer = conversational
-        self._verbose = verbose
-        self._enforce_privacy = enforce_privacy
-
-        self.notebook = Notebook()
-        self._in_notebook = self.notebook.in_notebook()
-
-    def conversational_answer(self, question: str, code: str, answer: str) -> str:
-        """Return the conversational answer"""
-        if self._enforce_privacy:
-            # we don't want to send potentially sensitive data to the LLM server
-            # if the user has set enforce_privacy to True
-            return answer
-
-        instruction = self._response_instruction.format(
-            question=question, code=code, answer=answer
-        )
-        return self._llm.call(instruction, "")
-
-    def run(
-        self,
-        data_frame: pd.DataFrame,
-        prompt: str,
-        is_conversational_answer: bool = None,
-        show_code: bool = False,
-        anonymize_df: bool = True,
-        use_error_correction_framework: bool = True,
-    ) -> str:
-        """Run the LLM with the given prompt"""
-        self.log(f"Running PandasAI with {self._llm.type} LLM...")
-
-        rows_to_display = 0 if self._enforce_privacy else 5
-
-        df_head = data_frame.head(rows_to_display)
-        if anonymize_df:
-            df_head = anonymize_dataframe_head(df_head)
-
-        code = self._llm.generate_code(
-            self._task_instruction.format(
-                today_date=date.today(),
-                df_head=df_head,
-                num_rows=data_frame.shape[0],
-                num_columns=data_frame.shape[1],
-                rows_to_display=rows_to_display,
-                START_CODE_TAG=START_CODE_TAG,
-                END_CODE_TAG=END_CODE_TAG,
-            ),
-            prompt,
-        )
-        self._original_instructions = {
-            "question": prompt,
-            "df_head": df_head,
-            "num_rows": data_frame.shape[0],
-            "num_columns": data_frame.shape[1],
-            "rows_to_display": rows_to_display,
-        }
-        self.last_code_generated = code
-        self.log(
-            f"""
-Code generated:
-```
-{code}
-```"""
-        )
-        if show_code and self._in_notebook:
-            self.notebook.create_new_cell(code)
-
-        answer = self.run_code(
-            code,
-            data_frame,
-            use_error_correction_framework=use_error_correction_framework,
-        )
-        self.code_output = answer
-        self.log(f"Answer: {answer}")
-
-        if is_conversational_answer is None:
-            is_conversational_answer = self._is_conversational_answer
-        if is_conversational_answer:
-            answer = self.conversational_answer(prompt, code, answer)
-            self.log(f"Conversational answer: {answer}")
-        return answer
-
-    def remove_unsafe_imports(self, code: str) -> str:
-        """Remove non-whitelisted imports from the code to prevent malicious code execution"""
-
-        tree = ast.parse(code)
-        new_body = [
-            node
-            for node in tree.body
-            if not (
-                isinstance(node, (ast.Import, ast.ImportFrom))
-                and any(alias.name not in WHITELISTED_LIBRARIES for alias in node.names)
-            )
-        ]
-        new_tree = ast.Module(body=new_body)
-        return astor.to_source(new_tree).strip()
-
-    def run_code(
-        self,
-        code: str,
-        data_frame: pd.DataFrame,
-        use_error_correction_framework: bool = True,
-    ) -> str:
-        # pylint: disable=W0122 disable=W0123 disable=W0702:bare-except
-        """Run the code in the current context and return the result"""
-
-        # Redirect standard output to a StringIO buffer
-        with redirect_stdout(io.StringIO()) as output:
-            # Execute the code
-            count = 0
-            code_to_run = self.remove_unsafe_imports(code)
-            while count < self._max_retries:
-                try:
-                    exec(
-                        code_to_run,
-                        {
-                            "pd": pd,
-                            "df": data_frame,
-                            "plt": plt,
-                            "__builtins__": {
-                                **{
-                                    builtin: __builtins__[builtin]
-                                    for builtin in WHITELISTED_BUILTINS
-                                },
-                            },
-                        },
-                    )
-                    code = code_to_run
-                    break
-                except Exception as e:  # pylint: disable=W0718 disable=C0103
-                    if not use_error_correction_framework:
-                        raise e
-
-                    count += 1
-                    error_correcting_instruction = (
-                        self._error_correct_instruction.format(
-                            today_date=date.today(),
-                            code=code,
-                            error_returned=e,
-                            START_CODE_TAG=START_CODE_TAG,
-                            END_CODE_TAG=END_CODE_TAG,
-                            question=self._original_instructions["question"],
-                            df_head=self._original_instructions["df_head"],
-                            num_rows=self._original_instructions["num_rows"],
-                            num_columns=self._original_instructions["num_columns"],
-                            rows_to_display=self._original_instructions[
-                                "rows_to_display"
-                            ],
-                        )
-                    )
-                    code_to_run = self._llm.generate_code(
-                        error_correcting_instruction, ""
-                    )
-
-        captured_output = output.getvalue()
-
-        # Evaluate the last line and return its value or the captured output
-        lines = code.strip().split("\n")
-        last_line = lines[-1].strip()
-        if last_line.startswith("print(") and last_line.endswith(")"):
-            last_line = last_line[6:-1]
-        try:
-            return eval(
-                last_line,
-                {
-                    "pd": pd,
-                    "df": data_frame,
-                    "__builtins__": {
-                        **{
-                            builtin: __builtins__[builtin]
-                            for builtin in WHITELISTED_BUILTINS
-                        },
-                    },
-                },
-            )
-        except Exception:  # pylint: disable=W0718
-            return captured_output
-
-    def log(self, message: str):
-        """Log a message"""
-        if self._verbose:
-            print(message)
->>>>>>> 35509ba6
+""" PandasAI is a wrapper around a LLM to make dataframes convesational """
+import ast
+import io
+from contextlib import redirect_stdout
+from datetime import date
+from typing import Optional
+
+import astor
+import matplotlib.pyplot as plt
+import pandas as pd
+
+from .constants import (
+    END_CODE_TAG,
+    START_CODE_TAG,
+    WHITELISTED_BUILTINS,
+    WHITELISTED_LIBRARIES,
+)
+from .exceptions import LLMNotFoundError
+from .helpers.anonymizer import anonymize_dataframe_head
+from .helpers.notebook import Notebook
+from .llm.base import LLM
+
+
+# pylint: disable=too-many-instance-attributes disable=too-many-arguments
+class PandasAI:
+    """PandasAI is a wrapper around a LLM to make dataframes conversational"""
+
+    _task_instruction: str = """
+Today is {today_date}.
+You are provided with a pandas dataframe (df) with {num_rows} rows and {num_columns} columns.
+This is the result of `print(df.head({rows_to_display}))`:
+{df_head}.
+
+When asked about the data, your response should include a python code that describes the dataframe `df`.
+Return the python code (do not import anything) and make sure to prefix the requested python code with {START_CODE_TAG} exactly and suffix the code with {END_CODE_TAG} exactly to get the answer to the following question:
+"""
+    _response_instruction: str = """
+Question: {question}
+Answer: {answer}
+
+Rewrite the answer to the question in a conversational way.
+"""
+
+    _error_correct_instruction: str = """
+Today is {today_date}.
+You are provided with a pandas dataframe (df) with {num_rows} rows and {num_columns} columns.
+This is the result of `print(df.head({rows_to_display}))`:
+{df_head}.
+
+The user asked the following question:
+{question}
+
+You generated this python code:
+{code}
+
+It fails with the following error:
+{error_returned}
+
+Correct the python code and return a new python code (do not import anything) that fixes the above mentioned error. Do not generate the same code again.
+Make sure to prefix the requested python code with {START_CODE_TAG} exactly and suffix the code with {END_CODE_TAG} exactly.
+    """
+    _llm: LLM
+    _verbose: bool = False
+    _is_conversational_answer: bool = True
+    _enforce_privacy: bool = False
+    _max_retries: int = 3
+    _is_notebook: bool = False
+    _original_instructions: dict = {
+        "question": None,
+        "df_head": None,
+        "num_rows": None,
+        "num_columns": None,
+        "rows_to_display": None,
+    }
+    last_code_generated: Optional[str] = None
+    code_output: Optional[str] = None
+
+    def __init__(
+        self,
+        llm=None,
+        conversational=True,
+        verbose=False,
+        enforce_privacy=False,
+    ):
+        if llm is None:
+            raise LLMNotFoundError(
+                "An LLM should be provided to instantiate a PandasAI instance"
+            )
+        self._llm = llm
+        self._is_conversational_answer = conversational
+        self._verbose = verbose
+        self._enforce_privacy = enforce_privacy
+
+        self.notebook = Notebook()
+        self._in_notebook = self.notebook.in_notebook()
+
+    def conversational_answer(self, question: str, code: str, answer: str) -> str:
+        """Return the conversational answer"""
+        if self._enforce_privacy:
+            # we don't want to send potentially sensitive data to the LLM server
+            # if the user has set enforce_privacy to True
+            return answer
+
+        instruction = self._response_instruction.format(
+            question=question, code=code, answer=answer
+        )
+        return self._llm.call(instruction, "")
+
+    def run(
+        self,
+        data_frame: pd.DataFrame,
+        prompt: str,
+        is_conversational_answer: bool = None,
+        show_code: bool = False,
+        anonymize_df: bool = True,
+        use_error_correction_framework: bool = True,
+    ) -> str:
+        """Run the LLM with the given prompt"""
+        self.log(f"Running PandasAI with {self._llm.type} LLM...")
+
+        rows_to_display = 0 if self._enforce_privacy else 5
+
+        df_head = data_frame.head(rows_to_display)
+        if anonymize_df:
+            df_head = anonymize_dataframe_head(df_head)
+
+        code = self._llm.generate_code(
+            self._task_instruction.format(
+                today_date=date.today(),
+                df_head=df_head,
+                num_rows=data_frame.shape[0],
+                num_columns=data_frame.shape[1],
+                rows_to_display=rows_to_display,
+                START_CODE_TAG=START_CODE_TAG,
+                END_CODE_TAG=END_CODE_TAG,
+            ),
+            prompt,
+        )
+        self._original_instructions = {
+            "question": prompt,
+            "df_head": df_head,
+            "num_rows": data_frame.shape[0],
+            "num_columns": data_frame.shape[1],
+            "rows_to_display": rows_to_display,
+        }
+        self.last_code_generated = code
+        self.log(
+            f"""
+Code generated:
+```
+{code}
+```"""
+        )
+        if show_code and self._in_notebook:
+            self.notebook.create_new_cell(code)
+
+        answer = self.run_code(
+            code,
+            data_frame,
+            use_error_correction_framework=use_error_correction_framework,
+        )
+        self.code_output = answer
+        self.log(f"Answer: {answer}")
+
+        if is_conversational_answer is None:
+            is_conversational_answer = self._is_conversational_answer
+        if is_conversational_answer:
+            answer = self.conversational_answer(prompt, code, answer)
+            self.log(f"Conversational answer: {answer}")
+        return answer
+
+    def remove_unsafe_imports(self, code: str) -> str:
+        """Remove non-whitelisted imports from the code to prevent malicious code execution"""
+
+        tree = ast.parse(code)
+        new_body = [
+            node
+            for node in tree.body
+            if not (
+                isinstance(node, (ast.Import, ast.ImportFrom))
+                and any(alias.name not in WHITELISTED_LIBRARIES for alias in node.names)
+            )
+        ]
+        new_tree = ast.Module(body=new_body)
+        return astor.to_source(new_tree).strip()
+
+    def run_code(
+        self,
+        code: str,
+        data_frame: pd.DataFrame,
+        use_error_correction_framework: bool = True,
+    ) -> str:
+        # pylint: disable=W0122 disable=W0123 disable=W0702:bare-except
+        """Run the code in the current context and return the result"""
+
+        # Redirect standard output to a StringIO buffer
+        with redirect_stdout(io.StringIO()) as output:
+            # Execute the code
+            count = 0
+            code_to_run = self.remove_unsafe_imports(code)
+            while count < self._max_retries:
+                try:
+                    exec(
+                        code_to_run,
+                        {
+                            "pd": pd,
+                            "df": data_frame,
+                            "plt": plt,
+                            "__builtins__": {
+                                **{
+                                    builtin: __builtins__[builtin]
+                                    for builtin in WHITELISTED_BUILTINS
+                                },
+                            },
+                        },
+                    )
+                    code = code_to_run
+                    break
+                except Exception as e:  # pylint: disable=W0718 disable=C0103
+                    if not use_error_correction_framework:
+                        raise e
+
+                    count += 1
+                    error_correcting_instruction = (
+                        self._error_correct_instruction.format(
+                            today_date=date.today(),
+                            code=code,
+                            error_returned=e,
+                            START_CODE_TAG=START_CODE_TAG,
+                            END_CODE_TAG=END_CODE_TAG,
+                            question=self._original_instructions["question"],
+                            df_head=self._original_instructions["df_head"],
+                            num_rows=self._original_instructions["num_rows"],
+                            num_columns=self._original_instructions["num_columns"],
+                            rows_to_display=self._original_instructions[
+                                "rows_to_display"
+                            ],
+                        )
+                    )
+                    code_to_run = self._llm.generate_code(
+                        error_correcting_instruction, ""
+                    )
+
+        captured_output = output.getvalue()
+
+        # Evaluate the last line and return its value or the captured output
+        lines = code.strip().split("\n")
+        last_line = lines[-1].strip()
+        if last_line.startswith("print(") and last_line.endswith(")"):
+            last_line = last_line[6:-1]
+        try:
+            return eval(
+                last_line,
+                {
+                    "pd": pd,
+                    "df": data_frame,
+                    "__builtins__": {
+                        **{
+                            builtin: __builtins__[builtin]
+                            for builtin in WHITELISTED_BUILTINS
+                        },
+                    },
+                },
+            )
+        except Exception:  # pylint: disable=W0718
+            return captured_output
+
+    def log(self, message: str):
+        """Log a message"""
+        if self._verbose:
+            print(message)