# -*- coding: utf-8 -*-
"""
PandaAI is a wrapper around a LLM to make dataframes conversational
"""

import os
from io import BytesIO
from typing import List
from zipfile import ZipFile

import pandas as pd

from pandasai.config import APIKeyManager, ConfigManager
from pandasai.exceptions import DatasetNotFound, PandaAIApiKeyError
from pandasai.helpers.path import find_project_root
from pandasai.helpers.request import get_pandaai_session

from .agent import Agent
from .core.cache import Cache
from .data_loader.loader import DatasetLoader
from .dataframe import DataFrame, VirtualDataFrame
from .smart_dataframe import SmartDataframe
from .smart_datalake import SmartDatalake

# Global variable to store the current agent
_current_agent = None

config = ConfigManager()

api_key = APIKeyManager()


def clear_cache(filename: str = None):
    """Clear the cache"""
    cache = Cache(filename) if filename else Cache()
    cache.clear()


def chat(query: str, *dataframes: List[DataFrame]):
    """
    Start a new chat interaction with the assistant on Dataframe(s).

    Args:
        query (str): The query to run against the dataframes.
        *dataframes: Variable number of dataframes to query.

    Returns:
        The result of the query.
    """
    global _current_agent
    if not dataframes:
        raise ValueError("At least one dataframe must be provided.")

    _current_agent = Agent(list(dataframes))
    return _current_agent.chat(query)


def follow_up(query: str):
    """
    Continue the existing chat interaction with the assistant on Dataframe(s).

    Args:
        query (str): The follow-up query to run.

    Returns:
        The result of the query.
    """
    global _current_agent

    if _current_agent is None:
        raise ValueError(
            "No existing conversation. Please use chat() to start a new conversation."
        )

    return _current_agent.follow_up(query)


_dataset_loader = DatasetLoader()


def load(dataset_path: str) -> DataFrame:
    """
    Load data based on the provided dataset path.

    Args:
        dataset_path (str): Path in the format 'organization/dataset_name'.

    Returns:
        DataFrame: A new PandaAI DataFrame instance with loaded data.
    """
    path_parts = dataset_path.split("/")
    if len(path_parts) != 2:
        raise ValueError("The path must be in the format 'organization/dataset'.")

    global _dataset_loader
    dataset_full_path = os.path.join(find_project_root(), "datasets", dataset_path)
    if not os.path.exists(dataset_full_path):
        api_key = os.environ.get("PANDABI_API_KEY", None)
        api_url = os.environ.get("PANDABI_API_URL", None)
        if not api_url or not api_key:
<<<<<<< HEAD
            raise PandaAIApiKeyError(
                "Please set the PANDASAI_API_URL and PANDASAI_API_KEY environment variables to pull the dataset from the remote server."
=======
            raise PandasAIApiKeyError(
                "Please set the PANDABI_API_URL and PANDABI_API_KEY environment variables to pull the dataset from the remote server."
>>>>>>> 9c847206
            )

        request_session = get_pandaai_session()

        headers = {"accept": "application/json", "x-authorization": f"Bearer {api_key}"}

        file_data = request_session.get(
            "/datasets/pull", headers=headers, params={"path": dataset_path}
        )
        if file_data.status_code != 200:
            raise DatasetNotFound("Dataset not found!")

        with ZipFile(BytesIO(file_data.content)) as zip_file:
            zip_file.extractall(dataset_full_path)

    return _dataset_loader.load(dataset_path)


def read_csv(filepath: str) -> DataFrame:
    data = pd.read_csv(filepath)
    return DataFrame(data._data)


__all__ = [
    "Agent",
    "DataFrame",
    "VirtualDataFrame",
    "clear_cache",
    "pandas",
    "chat",
    "follow_up",
    "load",
    # Deprecated
    "SmartDataframe",
    "SmartDatalake",
]<|MERGE_RESOLUTION|>--- conflicted
+++ resolved
@@ -98,13 +98,8 @@
         api_key = os.environ.get("PANDABI_API_KEY", None)
         api_url = os.environ.get("PANDABI_API_URL", None)
         if not api_url or not api_key:
-<<<<<<< HEAD
             raise PandaAIApiKeyError(
-                "Please set the PANDASAI_API_URL and PANDASAI_API_KEY environment variables to pull the dataset from the remote server."
-=======
-            raise PandasAIApiKeyError(
                 "Please set the PANDABI_API_URL and PANDABI_API_KEY environment variables to pull the dataset from the remote server."
->>>>>>> 9c847206
             )
 
         request_session = get_pandaai_session()
