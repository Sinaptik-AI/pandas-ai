# -*- coding: utf-8 -*-
"""
PandasAI is a wrapper around a LLM to make dataframes conversational
"""
import importlib.metadata

from .agent import Agent
<<<<<<< HEAD
from .engine import set_pd_engine
=======
>>>>>>> 10e644f7
from .helpers.cache import Cache
from .skills import skill
from .smart_dataframe import SmartDataframe
from .smart_datalake import SmartDatalake

__version__ = importlib.metadata.version(__package__ or __name__)


def clear_cache(filename: str = None):
    """Clear the cache"""
    cache = Cache(filename or "cache_db")
    cache.clear()


__all__ = [
    "Agent",
    "clear_cache",
    "skill",
    "set_pd_engine",
    "pandas",
]<|MERGE_RESOLUTION|>--- conflicted
+++ resolved
@@ -5,14 +5,9 @@
 import importlib.metadata
 
 from .agent import Agent
-<<<<<<< HEAD
 from .engine import set_pd_engine
-=======
->>>>>>> 10e644f7
 from .helpers.cache import Cache
 from .skills import skill
-from .smart_dataframe import SmartDataframe
-from .smart_datalake import SmartDatalake
 
 __version__ = importlib.metadata.version(__package__ or __name__)
 
