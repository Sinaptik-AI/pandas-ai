--- conflicted
+++ resolved
@@ -650,11 +650,10 @@
     def cs_table_name(self):
         return f'"{self.config.table}"'
 
-<<<<<<< HEAD
     def execute_direct_sql_query(self, sql_query):
         sql_query = sql_query.replace("`", '"')
         return super().execute_direct_sql_query(sql_query)
-=======
+
 
 class OracleConnector(SQLConnector):
     """
@@ -711,5 +710,4 @@
 
     @property
     def cs_table_name(self):
-        return f'"{self.config.table}"'
->>>>>>> 2502d045
+        return f'"{self.config.table}"'