"""Google VertexAI

This module is to run the Google VertexAI LLM.
To read more on VertexAI:
https://cloud.google.com/vertex-ai/docs/generative-ai/learn/generative-ai-studio.

Example:
    Use below example to call Google VertexAI

    >>> from pandasai.llm.google_palm import GoogleVertexAI

"""
from typing import Optional
from .base import BaseGoogle
from ..exceptions import UnsupportedModelError
from ..helpers.optional import import_dependency


class GoogleVertexAI(BaseGoogle):
    """Google Palm Vertexai LLM
    BaseGoogle class is extended for Google Palm model using Vertexai.
    The default model support at the moment is text-bison-001.
    However, user can choose to use code-bison-001 too.
    """

    _supported_code_models = [
        "code-bison",
        "code-bison-32k",
        "code-bison@001",
    ]
    _supported_text_models = [
        "text-bison",
        "text-bison-32k",
        "text-bison@001",
    ]

    def __init__(
        self, project_id: str, location: str, model: Optional[str] = None, **kwargs
    ):
        """
        A init class to implement the Google Vertexai Models

        Args:
            project_id (str): GCP project
            location (str): GCP project Location
            model Optional (str): Model to use Default to text-bison@001
            **kwargs: Arguments to control the Model Parameters
        """

        if model is None:
            self.model = "text-bison@001"
        else:
            self.model = model

        self._configure(project_id, location)
        self.project_id = project_id
        self.location = location
        self._set_params(**kwargs)

    def _configure(self, project_id: str, location: str):
        """
        Configure Google VertexAi. Set value `self.vertexai` attribute.

        Args:
            project_id (str): GCP Project.
            location (str): Location of Project.

        Returns:
            None.

        """

        err_msg = "Install google-cloud-aiplatform for Google Vertexai"
        vertexai = import_dependency("vertexai", extra=err_msg)
        vertexai.init(project=project_id, location=location)
        self.vertexai = vertexai

    def _valid_params(self):
        """Returns if the Parameters are valid or Not"""
        return super()._valid_params() + ["model"]

    def _validate(self):
        """
        A method to Validate the Model

        """

        super()._validate()

        if not self.model:
            raise ValueError("model is required.")

    def _generate_text(self, prompt: str) -> str:
        """
        Generates text for prompt.

        Args:
            prompt (str): A string representation of the prompt.

        Returns:
            str: LLM response.

        """
        self._validate()

        from vertexai.preview.language_models import (
            CodeGenerationModel,
            TextGenerationModel,
        )

        if self.model in self._supported_code_models:
            code_generation = CodeGenerationModel.from_pretrained(self.model)

            completion = code_generation.predict(
                prefix=prompt,
                temperature=self.temperature,
                max_output_tokens=self.max_output_tokens,
            )
        elif self.model in self._supported_text_models:
            text_generation = TextGenerationModel.from_pretrained(self.model)

            completion = text_generation.predict(
                prompt=prompt,
                temperature=self.temperature,
                top_p=self.top_p,
                top_k=self.top_k,
                max_output_tokens=self.max_output_tokens,
            )
        else:
<<<<<<< HEAD
            raise UnsupportedModelError(self.model)
=======
            raise UnsupportedModelError("Unsupported model")
>>>>>>> 720811f9

        return str(completion)

    @property
    def type(self) -> str:
        return "google-vertexai"<|MERGE_RESOLUTION|>--- conflicted
+++ resolved
@@ -127,11 +127,8 @@
                 max_output_tokens=self.max_output_tokens,
             )
         else:
-<<<<<<< HEAD
             raise UnsupportedModelError(self.model)
-=======
-            raise UnsupportedModelError("Unsupported model")
->>>>>>> 720811f9
+
 
         return str(completion)
 
