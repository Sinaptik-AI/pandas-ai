"""Google VertexAI

This module is to run the Google VertexAI LLM.
To read more on VertexAI:
https://cloud.google.com/vertex-ai/docs/generative-ai/learn/generative-ai-studio.

Example:
    Use below example to call Google VertexAI

    >>> from pandasai.llm import GoogleVertexAI

"""
from typing import Optional, Dict, Any
from .base import BaseGoogle
from ..exceptions import UnsupportedModelError
from ..helpers.optional import import_dependency


def init_vertexai(
    project_id, location, credentials=None,
) -> None:
    vertexai = import_dependency(
        "vertexai",
        extra="Could not import VertexAI. Please, install "
              "it with `pip install google-cloud-aiplatform`"
    )
    init_params = {
        "project": project_id,
        "location": location,
        **({"credentials": credentials} if credentials is not None else {})
    }
    vertexai.init(**init_params)


class GoogleVertexAI(BaseGoogle):
    """Google Palm Vertexai LLM
    BaseGoogle class is extended for Google Palm model using Vertexai.
    The default model support at the moment is text-bison-001.
    However, user can choose to use code-bison-001 too.
    """

    _supported_code_models = [
        "code-bison",
        "code-bison-32k",
        "code-bison@001",
    ]
    _supported_text_models = [
        "text-bison",
        "text-bison-32k",
        "text-bison@001",
    ]
    model: str = "text-bison@001"

    def __init__(
            self,
            project_id: str,
            location: str,
            model: Optional[str] = None,
            credentials: Any = None,
            **kwargs
    ):
        """
        An init class to implement the Google Vertexai Models

        Args:
            project_id (str): GCP project to use when making Vertex API calls
            location (str): GCP project location to use when making Vertex API calls
            model (str): VertexAI Large Language Model to use. Default to text-bison@001
            credentials: The default custom credentials to use when making API calls.
                If not provided, credentials will be ascertained from the environment.
            **kwargs: Arguments to control the Model Parameters
        """
        init_vertexai(project_id, location, credentials)
        if model:
            self.model = model

        if self.model in self._supported_code_models:
            from vertexai.preview.language_models import CodeGenerationModel

            self.client = CodeGenerationModel.from_pretrained(self.model)
        elif self.model in self._supported_text_models:
            from vertexai.preview.language_models import TextGenerationModel

            self.client = TextGenerationModel.from_pretrained(self.model)
        else:
            raise UnsupportedModelError("Unsupported model")
        self.project_id = project_id
        self.location = location
        self._set_params(**kwargs)
        self._validate()

    def _valid_params(self):
        """Returns if the Parameters are valid or Not"""
        return super()._valid_params() + ["model"]

    @property
    def _default_params(self) -> Dict[str, Any]:
        if "code" in self.model:
            return {
                "temperature": self.temperature,
                "max_output_tokens": self.max_output_tokens,
            }
        else:
            return {
                "temperature": self.temperature,
                "max_output_tokens": self.max_output_tokens,
                "top_k": self.top_k,
                "top_p": self.top_p,
            }

    def _generate_text(self, prompt: str) -> str:
        """
        Generates text for prompt.

        Args:
            prompt (str): A string representation of the prompt.

        Returns:
            str: LLM response.

        """
        completion = self.client.predict(
            prompt,
            **self._default_params
        )
<<<<<<< HEAD
=======

        if self.model in self._supported_code_models:
            code_generation = CodeGenerationModel.from_pretrained(self.model)

            completion = code_generation.predict(
                prefix=prompt,
                temperature=self.temperature,
                max_output_tokens=self.max_output_tokens,
            )
        elif self.model in self._supported_text_models:
            text_generation = TextGenerationModel.from_pretrained(self.model)

            completion = text_generation.predict(
                prompt=prompt,
                temperature=self.temperature,
                top_p=self.top_p,
                top_k=self.top_k,
                max_output_tokens=self.max_output_tokens,
            )
        else:
            raise UnsupportedModelError(self.model)


>>>>>>> fef6dd69
        return str(completion)

    @property
    def type(self) -> str:
        return "google-vertexai"<|MERGE_RESOLUTION|>--- conflicted
+++ resolved
@@ -83,7 +83,7 @@
 
             self.client = TextGenerationModel.from_pretrained(self.model)
         else:
-            raise UnsupportedModelError("Unsupported model")
+            raise UnsupportedModelError(self.model)
         self.project_id = project_id
         self.location = location
         self._set_params(**kwargs)
@@ -123,32 +123,6 @@
             prompt,
             **self._default_params
         )
-<<<<<<< HEAD
-=======
-
-        if self.model in self._supported_code_models:
-            code_generation = CodeGenerationModel.from_pretrained(self.model)
-
-            completion = code_generation.predict(
-                prefix=prompt,
-                temperature=self.temperature,
-                max_output_tokens=self.max_output_tokens,
-            )
-        elif self.model in self._supported_text_models:
-            text_generation = TextGenerationModel.from_pretrained(self.model)
-
-            completion = text_generation.predict(
-                prompt=prompt,
-                temperature=self.temperature,
-                top_p=self.top_p,
-                top_k=self.top_k,
-                max_output_tokens=self.max_output_tokens,
-            )
-        else:
-            raise UnsupportedModelError(self.model)
-
-
->>>>>>> fef6dd69
         return str(completion)
 
     @property
