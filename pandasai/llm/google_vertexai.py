--- conflicted
+++ resolved
@@ -12,14 +12,10 @@
 """
 from typing import Optional
 
-<<<<<<< HEAD
-=======
 from pandasai.helpers.memory import Memory
 from .base import BaseGoogle
->>>>>>> 10e644f7
 from ..exceptions import UnsupportedModelError
 from ..helpers.optional import import_dependency
-from .base import BaseGoogle
 
 
 class GoogleVertexAI(BaseGoogle):
@@ -115,17 +111,9 @@
         """
         self._validate()
 
-<<<<<<< HEAD
-        from vertexai.preview.generative_models import GenerativeModel
-        from vertexai.preview.language_models import (
-            CodeGenerationModel,
-            TextGenerationModel,
-        )
-=======
         updated_prompt = self.prepend_system_prompt(prompt, memory)
 
         self.last_prompt = updated_prompt
->>>>>>> 10e644f7
 
         if self.model in self._supported_code_models:
             from vertexai.preview.language_models import CodeGenerationModel
