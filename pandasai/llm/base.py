<<<<<<< HEAD
""" Base class to implement a new LLM. """

import ast
from abc import ABC, abstractmethod

import re
from typing import Optional, Dict, Any

import openai
import requests

from ..constants import END_CODE_TAG, START_CODE_TAG
from ..exceptions import (
    APIKeyNotFoundError,
    MethodNotImplementedError,
    NoCodeFoundError,
)


class LLM:
    """Base class to implement a new LLM."""

    last_prompt: Optional[str] = None

    @property
    def type(self) -> str:
        """
        Return type of LLM.

        Raises:
            APIKeyNotFoundError: Type has not been implemented

        Returns:
            str: Type of LLM a string
        """
        raise APIKeyNotFoundError("Type has not been implemented")

    def _polish_code(self, code: str) -> str:
        """
        Polish the code by removing the leading "python" or "py",  \
        removing the imports and removing trailing spaces and new lines.

        Args:
            code (str): Code

        Returns:
            str: Polished code
        """
        if re.match(r"^(python|py)", code):
            code = re.sub(r"^(python|py)", "", code)
        if re.match(r"^`.*`$", code):
            code = re.sub(r"^`(.*)`$", r"\1", code)
        code = code.strip()
        return code

    def _is_python_code(self, string):
        try:
            ast.parse(string)
            return True
        except SyntaxError:
            return False

    def _extract_code(self, response: str, separator: str = "```") -> str:
        """
        Extract the code from the response.

        Args:
            response (str): Response
            separator (str, optional): Separator. Defaults to "```".

        Raises:
            NoCodeFoundError: No code found in the response

        Returns:
            str: Extracted code from the response
        """
        code = response
        match = re.search(
            rf"{START_CODE_TAG}(.*)({END_CODE_TAG}|{END_CODE_TAG.replace('<', '</')})",
            code,
            re.DOTALL,
        )
        if match:
            code = match.group(1).strip()
        if len(code.split(separator)) > 1:
            code = code.split(separator)[1]
        code = self._polish_code(code)
        if not self._is_python_code(code):
            raise NoCodeFoundError("No code found in the response")

        return code

    @abstractmethod
    def call(self, instruction: str, value: str, suffix: str = "") -> str:
        """
        Execute the LLM with given prompt.

        Args:
            instruction (str): Prompt
            value (str): Value
            suffix (str, optional): Suffix. Defaults to "".

        Raises:
            MethodNotImplementedError: Call method has not been implemented
        """
        raise MethodNotImplementedError("Call method has not been implemented")

    def generate_code(self, instruction: str, prompt: str) -> str:
        """
        Generate the code based on the instruction and the given prompt.

        Returns:
            str: Code
        """
        return self._extract_code(self.call(instruction, prompt, suffix="\n\nCode:\n"))


class BaseOpenAI(LLM, ABC):
    """Base class to implement a new OpenAI LLM"""

    api_token: str
    temperature: float = 0
    max_tokens: int = 512
    top_p: float = 1
    frequency_penalty: float = 0
    presence_penalty: float = 0.6
    stop: Optional[str] = None

    def _set_params(self, **kwargs):
        valid_params = [
            "model",
            "engine",
            "deployment_id",
            "temperature",
            "max_tokens",
            "top_p",
            "frequency_penalty",
            "presence_penalty",
            "stop",
        ]
        for key, value in kwargs.items():
            if key in valid_params:
                setattr(self, key, value)

    @property
    def _default_params(self) -> Dict[str, Any]:
        """Get the default parameters for calling OpenAI API"""
        return {
            "temperature": self.temperature,
            "max_tokens": self.max_tokens,
            "top_p": self.top_p,
            "frequency_penalty": self.frequency_penalty,
            "presence_penalty": self.presence_penalty,
        }

    def completion(self, prompt: str) -> str:
        """
        Query the completion API

        Args:
            prompt (str): Prompt

        Returns:
            str: LLM response
        """
        params = {
            **self._default_params,
            "prompt": prompt
        }

        if self.stop is not None:
            params["stop"] = [self.stop]

        response = openai.Completion.create(**params)

        return response["choices"][0]["text"]

    def chat_completion(self, value: str) -> str:
        """
        Query the chat completion API

        Args:
            value (str): Prompt

        Returns:
            str: LLM response
        """
        params = {
            **self._default_params,
            "messages": [
                {
                    "role": "system",
                    "content": value,
                }
            ],
        }

        if self.stop is not None:
            params["stop"] = [self.stop]

        response = openai.ChatCompletion.create(**params)

        return response["choices"][0]["message"]["content"]


class HuggingFaceLLM(LLM):
    """Base class to implement a new Hugging Face LLM."""

    last_prompt: Optional[str] = None
    api_token: str
    _api_url: str = "https://api-inference.huggingface.co/models/"
    _max_retries: int = 3

    @property
    def type(self) -> str:
        return "huggingface-llm"

    def query(self, payload):
        """Query the API"""

        headers = {"Authorization": f"Bearer {self.api_token}"}

        response = requests.post(
            self._api_url, headers=headers, json=payload, timeout=60
        )

        return response.json()[0]["generated_text"]

    def call(self, instruction: str, value: str, suffix: str = "") -> str:
        """Call the LLM"""

        payload = instruction + value + suffix

        # sometimes the API doesn't return a valid response, so we retry passing the
        # output generated from the previous call as the input
        for _i in range(self._max_retries):
            response = self.query({"inputs": payload})
            payload = response
            if response.count("<endCode>") >= 2:
                break

        # replace instruction + value from the inputs to avoid showing it in the output
        output = response.replace(instruction + value + suffix, "")
        return output
=======
""" Base class to implement a new LLM. """

import ast
import re
from abc import ABC, abstractmethod
from typing import Any, Dict, Optional

import openai
import requests

from ..constants import END_CODE_TAG, START_CODE_TAG
from ..exceptions import (
    APIKeyNotFoundError,
    MethodNotImplementedError,
    NoCodeFoundError,
)


class LLM:
    """Base class to implement a new LLM."""

    last_prompt: Optional[str] = None

    @property
    def type(self) -> str:
        """
        Return type of LLM.

        Raises:
            APIKeyNotFoundError: Type has not been implemented

        Returns:
            str: Type of LLM a string
        """
        raise APIKeyNotFoundError("Type has not been implemented")

    def _polish_code(self, code: str) -> str:
        """
        Polish the code by removing the leading "python" or "py",  \
        removing the imports and removing trailing spaces and new lines.

        Args:
            code (str): Code

        Returns:
            str: Polished code
        """
        if re.match(r"^(python|py)", code):
            code = re.sub(r"^(python|py)", "", code)
        if re.match(r"^`.*`$", code):
            code = re.sub(r"^`(.*)`$", r"\1", code)
        code = code.strip()
        return code

    def _is_python_code(self, string):
        try:
            ast.parse(string)
            return True
        except SyntaxError:
            return False

    def _extract_code(self, response: str, separator: str = "```") -> str:
        """
        Extract the code from the response.

        Args:
            response (str): Response
            separator (str, optional): Separator. Defaults to "```".

        Raises:
            NoCodeFoundError: No code found in the response

        Returns:
            str: Extracted code from the response
        """
        code = response
        match = re.search(
            rf"{START_CODE_TAG}(.*)({END_CODE_TAG}|{END_CODE_TAG.replace('<', '</')})",
            code,
            re.DOTALL,
        )
        if match:
            code = match.group(1).strip()
        if len(code.split(separator)) > 1:
            code = code.split(separator)[1]
        code = self._polish_code(code)
        if not self._is_python_code(code):
            raise NoCodeFoundError("No code found in the response")

        return code

    @abstractmethod
    def call(self, instruction: str, value: str, suffix: str = "") -> str:
        """
        Execute the LLM with given prompt.

        Args:
            instruction (str): Prompt
            value (str): Value
            suffix (str, optional): Suffix. Defaults to "".

        Raises:
            MethodNotImplementedError: Call method has not been implemented
        """
        raise MethodNotImplementedError("Call method has not been implemented")

    def generate_code(self, instruction: str, prompt: str) -> str:
        """
        Generate the code based on the instruction and the given prompt.

        Returns:
            str: Code
        """
        return self._extract_code(self.call(instruction, prompt, suffix="\n\nCode:\n"))


class BaseOpenAI(LLM, ABC):
    """Base class to implement a new OpenAI LLM"""

    api_token: str
    temperature: float = 0
    max_tokens: int = 512
    top_p: float = 1
    frequency_penalty: float = 0
    presence_penalty: float = 0.6
    stop: Optional[str] = None

    def _set_params(self, **kwargs):
        valid_params = [
            "model",
            "engine",
            "deployment_id",
            "temperature",
            "max_tokens",
            "top_p",
            "frequency_penalty",
            "presence_penalty",
            "stop",
        ]
        for key, value in kwargs.items():
            if key in valid_params:
                setattr(self, key, value)

    @property
    def _default_params(self) -> Dict[str, Any]:
        """Get the default parameters for calling OpenAI API"""
        return {
            "temperature": self.temperature,
            "max_tokens": self.max_tokens,
            "top_p": self.top_p,
            "frequency_penalty": self.frequency_penalty,
            "presence_penalty": self.presence_penalty,
        }

    def completion(self, prompt: str) -> str:
        """
        Query the completion API

        Args:
            prompt (str): Prompt

        Returns:
            str: LLM response
        """
        params = {**self._default_params, "prompt": prompt}

        if self.stop is not None:
            params["stop"] = [self.stop]

        response = openai.Completion.create(**params)

        return response["choices"][0]["text"]

    def chat_completion(self, value: str) -> str:
        """
        Query the chat completion API

        Args:
            value (str): Prompt

        Returns:
            str: LLM response
        """
        params = {
            **self._default_params,
            "messages": [
                {
                    "role": "system",
                    "content": value,
                }
            ],
        }

        if self.stop is not None:
            params["stop"] = [self.stop]

        response = openai.ChatCompletion.create(**params)

        return response["choices"][0]["message"]["content"]


class HuggingFaceLLM(LLM):
    """Base class to implement a new Hugging Face LLM."""

    last_prompt: Optional[str] = None
    api_token: str
    _api_url: str = "https://api-inference.huggingface.co/models/"
    _max_retries: int = 3

    @property
    def type(self) -> str:
        return "huggingface-llm"

    def query(self, payload):
        """Query the API"""

        headers = {"Authorization": f"Bearer {self.api_token}"}

        response = requests.post(
            self._api_url, headers=headers, json=payload, timeout=60
        )

        return response.json()[0]["generated_text"]

    def call(self, instruction: str, value: str, suffix: str = "") -> str:
        """Call the LLM"""

        payload = instruction + value + suffix

        # sometimes the API doesn't return a valid response, so we retry passing the
        # output generated from the previous call as the input
        for _i in range(self._max_retries):
            response = self.query({"inputs": payload})
            payload = response
            if response.count("<endCode>") >= 2:
                break

        # replace instruction + value from the inputs to avoid showing it in the output
        output = response.replace(instruction + value + suffix, "")
        return output
>>>>>>> ef82b0fb
<|MERGE_RESOLUTION|>--- conflicted
+++ resolved
@@ -1,487 +1,240 @@
-<<<<<<< HEAD
-""" Base class to implement a new LLM. """
-
-import ast
-from abc import ABC, abstractmethod
-
-import re
-from typing import Optional, Dict, Any
-
-import openai
-import requests
-
-from ..constants import END_CODE_TAG, START_CODE_TAG
-from ..exceptions import (
-    APIKeyNotFoundError,
-    MethodNotImplementedError,
-    NoCodeFoundError,
-)
-
-
-class LLM:
-    """Base class to implement a new LLM."""
-
-    last_prompt: Optional[str] = None
-
-    @property
-    def type(self) -> str:
-        """
-        Return type of LLM.
-
-        Raises:
-            APIKeyNotFoundError: Type has not been implemented
-
-        Returns:
-            str: Type of LLM a string
-        """
-        raise APIKeyNotFoundError("Type has not been implemented")
-
-    def _polish_code(self, code: str) -> str:
-        """
-        Polish the code by removing the leading "python" or "py",  \
-        removing the imports and removing trailing spaces and new lines.
-
-        Args:
-            code (str): Code
-
-        Returns:
-            str: Polished code
-        """
-        if re.match(r"^(python|py)", code):
-            code = re.sub(r"^(python|py)", "", code)
-        if re.match(r"^`.*`$", code):
-            code = re.sub(r"^`(.*)`$", r"\1", code)
-        code = code.strip()
-        return code
-
-    def _is_python_code(self, string):
-        try:
-            ast.parse(string)
-            return True
-        except SyntaxError:
-            return False
-
-    def _extract_code(self, response: str, separator: str = "```") -> str:
-        """
-        Extract the code from the response.
-
-        Args:
-            response (str): Response
-            separator (str, optional): Separator. Defaults to "```".
-
-        Raises:
-            NoCodeFoundError: No code found in the response
-
-        Returns:
-            str: Extracted code from the response
-        """
-        code = response
-        match = re.search(
-            rf"{START_CODE_TAG}(.*)({END_CODE_TAG}|{END_CODE_TAG.replace('<', '</')})",
-            code,
-            re.DOTALL,
-        )
-        if match:
-            code = match.group(1).strip()
-        if len(code.split(separator)) > 1:
-            code = code.split(separator)[1]
-        code = self._polish_code(code)
-        if not self._is_python_code(code):
-            raise NoCodeFoundError("No code found in the response")
-
-        return code
-
-    @abstractmethod
-    def call(self, instruction: str, value: str, suffix: str = "") -> str:
-        """
-        Execute the LLM with given prompt.
-
-        Args:
-            instruction (str): Prompt
-            value (str): Value
-            suffix (str, optional): Suffix. Defaults to "".
-
-        Raises:
-            MethodNotImplementedError: Call method has not been implemented
-        """
-        raise MethodNotImplementedError("Call method has not been implemented")
-
-    def generate_code(self, instruction: str, prompt: str) -> str:
-        """
-        Generate the code based on the instruction and the given prompt.
-
-        Returns:
-            str: Code
-        """
-        return self._extract_code(self.call(instruction, prompt, suffix="\n\nCode:\n"))
-
-
-class BaseOpenAI(LLM, ABC):
-    """Base class to implement a new OpenAI LLM"""
-
-    api_token: str
-    temperature: float = 0
-    max_tokens: int = 512
-    top_p: float = 1
-    frequency_penalty: float = 0
-    presence_penalty: float = 0.6
-    stop: Optional[str] = None
-
-    def _set_params(self, **kwargs):
-        valid_params = [
-            "model",
-            "engine",
-            "deployment_id",
-            "temperature",
-            "max_tokens",
-            "top_p",
-            "frequency_penalty",
-            "presence_penalty",
-            "stop",
-        ]
-        for key, value in kwargs.items():
-            if key in valid_params:
-                setattr(self, key, value)
-
-    @property
-    def _default_params(self) -> Dict[str, Any]:
-        """Get the default parameters for calling OpenAI API"""
-        return {
-            "temperature": self.temperature,
-            "max_tokens": self.max_tokens,
-            "top_p": self.top_p,
-            "frequency_penalty": self.frequency_penalty,
-            "presence_penalty": self.presence_penalty,
-        }
-
-    def completion(self, prompt: str) -> str:
-        """
-        Query the completion API
-
-        Args:
-            prompt (str): Prompt
-
-        Returns:
-            str: LLM response
-        """
-        params = {
-            **self._default_params,
-            "prompt": prompt
-        }
-
-        if self.stop is not None:
-            params["stop"] = [self.stop]
-
-        response = openai.Completion.create(**params)
-
-        return response["choices"][0]["text"]
-
-    def chat_completion(self, value: str) -> str:
-        """
-        Query the chat completion API
-
-        Args:
-            value (str): Prompt
-
-        Returns:
-            str: LLM response
-        """
-        params = {
-            **self._default_params,
-            "messages": [
-                {
-                    "role": "system",
-                    "content": value,
-                }
-            ],
-        }
-
-        if self.stop is not None:
-            params["stop"] = [self.stop]
-
-        response = openai.ChatCompletion.create(**params)
-
-        return response["choices"][0]["message"]["content"]
-
-
-class HuggingFaceLLM(LLM):
-    """Base class to implement a new Hugging Face LLM."""
-
-    last_prompt: Optional[str] = None
-    api_token: str
-    _api_url: str = "https://api-inference.huggingface.co/models/"
-    _max_retries: int = 3
-
-    @property
-    def type(self) -> str:
-        return "huggingface-llm"
-
-    def query(self, payload):
-        """Query the API"""
-
-        headers = {"Authorization": f"Bearer {self.api_token}"}
-
-        response = requests.post(
-            self._api_url, headers=headers, json=payload, timeout=60
-        )
-
-        return response.json()[0]["generated_text"]
-
-    def call(self, instruction: str, value: str, suffix: str = "") -> str:
-        """Call the LLM"""
-
-        payload = instruction + value + suffix
-
-        # sometimes the API doesn't return a valid response, so we retry passing the
-        # output generated from the previous call as the input
-        for _i in range(self._max_retries):
-            response = self.query({"inputs": payload})
-            payload = response
-            if response.count("<endCode>") >= 2:
-                break
-
-        # replace instruction + value from the inputs to avoid showing it in the output
-        output = response.replace(instruction + value + suffix, "")
-        return output
-=======
-""" Base class to implement a new LLM. """
-
-import ast
-import re
-from abc import ABC, abstractmethod
-from typing import Any, Dict, Optional
-
-import openai
-import requests
-
-from ..constants import END_CODE_TAG, START_CODE_TAG
-from ..exceptions import (
-    APIKeyNotFoundError,
-    MethodNotImplementedError,
-    NoCodeFoundError,
-)
-
-
-class LLM:
-    """Base class to implement a new LLM."""
-
-    last_prompt: Optional[str] = None
-
-    @property
-    def type(self) -> str:
-        """
-        Return type of LLM.
-
-        Raises:
-            APIKeyNotFoundError: Type has not been implemented
-
-        Returns:
-            str: Type of LLM a string
-        """
-        raise APIKeyNotFoundError("Type has not been implemented")
-
-    def _polish_code(self, code: str) -> str:
-        """
-        Polish the code by removing the leading "python" or "py",  \
-        removing the imports and removing trailing spaces and new lines.
-
-        Args:
-            code (str): Code
-
-        Returns:
-            str: Polished code
-        """
-        if re.match(r"^(python|py)", code):
-            code = re.sub(r"^(python|py)", "", code)
-        if re.match(r"^`.*`$", code):
-            code = re.sub(r"^`(.*)`$", r"\1", code)
-        code = code.strip()
-        return code
-
-    def _is_python_code(self, string):
-        try:
-            ast.parse(string)
-            return True
-        except SyntaxError:
-            return False
-
-    def _extract_code(self, response: str, separator: str = "```") -> str:
-        """
-        Extract the code from the response.
-
-        Args:
-            response (str): Response
-            separator (str, optional): Separator. Defaults to "```".
-
-        Raises:
-            NoCodeFoundError: No code found in the response
-
-        Returns:
-            str: Extracted code from the response
-        """
-        code = response
-        match = re.search(
-            rf"{START_CODE_TAG}(.*)({END_CODE_TAG}|{END_CODE_TAG.replace('<', '</')})",
-            code,
-            re.DOTALL,
-        )
-        if match:
-            code = match.group(1).strip()
-        if len(code.split(separator)) > 1:
-            code = code.split(separator)[1]
-        code = self._polish_code(code)
-        if not self._is_python_code(code):
-            raise NoCodeFoundError("No code found in the response")
-
-        return code
-
-    @abstractmethod
-    def call(self, instruction: str, value: str, suffix: str = "") -> str:
-        """
-        Execute the LLM with given prompt.
-
-        Args:
-            instruction (str): Prompt
-            value (str): Value
-            suffix (str, optional): Suffix. Defaults to "".
-
-        Raises:
-            MethodNotImplementedError: Call method has not been implemented
-        """
-        raise MethodNotImplementedError("Call method has not been implemented")
-
-    def generate_code(self, instruction: str, prompt: str) -> str:
-        """
-        Generate the code based on the instruction and the given prompt.
-
-        Returns:
-            str: Code
-        """
-        return self._extract_code(self.call(instruction, prompt, suffix="\n\nCode:\n"))
-
-
-class BaseOpenAI(LLM, ABC):
-    """Base class to implement a new OpenAI LLM"""
-
-    api_token: str
-    temperature: float = 0
-    max_tokens: int = 512
-    top_p: float = 1
-    frequency_penalty: float = 0
-    presence_penalty: float = 0.6
-    stop: Optional[str] = None
-
-    def _set_params(self, **kwargs):
-        valid_params = [
-            "model",
-            "engine",
-            "deployment_id",
-            "temperature",
-            "max_tokens",
-            "top_p",
-            "frequency_penalty",
-            "presence_penalty",
-            "stop",
-        ]
-        for key, value in kwargs.items():
-            if key in valid_params:
-                setattr(self, key, value)
-
-    @property
-    def _default_params(self) -> Dict[str, Any]:
-        """Get the default parameters for calling OpenAI API"""
-        return {
-            "temperature": self.temperature,
-            "max_tokens": self.max_tokens,
-            "top_p": self.top_p,
-            "frequency_penalty": self.frequency_penalty,
-            "presence_penalty": self.presence_penalty,
-        }
-
-    def completion(self, prompt: str) -> str:
-        """
-        Query the completion API
-
-        Args:
-            prompt (str): Prompt
-
-        Returns:
-            str: LLM response
-        """
-        params = {**self._default_params, "prompt": prompt}
-
-        if self.stop is not None:
-            params["stop"] = [self.stop]
-
-        response = openai.Completion.create(**params)
-
-        return response["choices"][0]["text"]
-
-    def chat_completion(self, value: str) -> str:
-        """
-        Query the chat completion API
-
-        Args:
-            value (str): Prompt
-
-        Returns:
-            str: LLM response
-        """
-        params = {
-            **self._default_params,
-            "messages": [
-                {
-                    "role": "system",
-                    "content": value,
-                }
-            ],
-        }
-
-        if self.stop is not None:
-            params["stop"] = [self.stop]
-
-        response = openai.ChatCompletion.create(**params)
-
-        return response["choices"][0]["message"]["content"]
-
-
-class HuggingFaceLLM(LLM):
-    """Base class to implement a new Hugging Face LLM."""
-
-    last_prompt: Optional[str] = None
-    api_token: str
-    _api_url: str = "https://api-inference.huggingface.co/models/"
-    _max_retries: int = 3
-
-    @property
-    def type(self) -> str:
-        return "huggingface-llm"
-
-    def query(self, payload):
-        """Query the API"""
-
-        headers = {"Authorization": f"Bearer {self.api_token}"}
-
-        response = requests.post(
-            self._api_url, headers=headers, json=payload, timeout=60
-        )
-
-        return response.json()[0]["generated_text"]
-
-    def call(self, instruction: str, value: str, suffix: str = "") -> str:
-        """Call the LLM"""
-
-        payload = instruction + value + suffix
-
-        # sometimes the API doesn't return a valid response, so we retry passing the
-        # output generated from the previous call as the input
-        for _i in range(self._max_retries):
-            response = self.query({"inputs": payload})
-            payload = response
-            if response.count("<endCode>") >= 2:
-                break
-
-        # replace instruction + value from the inputs to avoid showing it in the output
-        output = response.replace(instruction + value + suffix, "")
-        return output
->>>>>>> ef82b0fb
+""" Base class to implement a new LLM. """
+
+import ast
+import re
+from abc import ABC, abstractmethod
+from typing import Any, Dict, Optional
+
+import openai
+import requests
+
+from ..constants import END_CODE_TAG, START_CODE_TAG
+from ..exceptions import (
+    APIKeyNotFoundError,
+    MethodNotImplementedError,
+    NoCodeFoundError,
+)
+
+
+class LLM:
+    """Base class to implement a new LLM."""
+
+    last_prompt: Optional[str] = None
+
+    @property
+    def type(self) -> str:
+        """
+        Return type of LLM.
+
+        Raises:
+            APIKeyNotFoundError: Type has not been implemented
+
+        Returns:
+            str: Type of LLM a string
+        """
+        raise APIKeyNotFoundError("Type has not been implemented")
+
+    def _polish_code(self, code: str) -> str:
+        """
+        Polish the code by removing the leading "python" or "py",  \
+        removing the imports and removing trailing spaces and new lines.
+
+        Args:
+            code (str): Code
+
+        Returns:
+            str: Polished code
+        """
+        if re.match(r"^(python|py)", code):
+            code = re.sub(r"^(python|py)", "", code)
+        if re.match(r"^`.*`$", code):
+            code = re.sub(r"^`(.*)`$", r"\1", code)
+        code = code.strip()
+        return code
+
+    def _is_python_code(self, string):
+        try:
+            ast.parse(string)
+            return True
+        except SyntaxError:
+            return False
+
+    def _extract_code(self, response: str, separator: str = "```") -> str:
+        """
+        Extract the code from the response.
+
+        Args:
+            response (str): Response
+            separator (str, optional): Separator. Defaults to "```".
+
+        Raises:
+            NoCodeFoundError: No code found in the response
+
+        Returns:
+            str: Extracted code from the response
+        """
+        code = response
+        match = re.search(
+            rf"{START_CODE_TAG}(.*)({END_CODE_TAG}|{END_CODE_TAG.replace('<', '</')})",
+            code,
+            re.DOTALL,
+        )
+        if match:
+            code = match.group(1).strip()
+        if len(code.split(separator)) > 1:
+            code = code.split(separator)[1]
+        code = self._polish_code(code)
+        if not self._is_python_code(code):
+            raise NoCodeFoundError("No code found in the response")
+
+        return code
+
+    @abstractmethod
+    def call(self, instruction: str, value: str, suffix: str = "") -> str:
+        """
+        Execute the LLM with given prompt.
+
+        Args:
+            instruction (str): Prompt
+            value (str): Value
+            suffix (str, optional): Suffix. Defaults to "".
+
+        Raises:
+            MethodNotImplementedError: Call method has not been implemented
+        """
+        raise MethodNotImplementedError("Call method has not been implemented")
+
+    def generate_code(self, instruction: str, prompt: str) -> str:
+        """
+        Generate the code based on the instruction and the given prompt.
+
+        Returns:
+            str: Code
+        """
+        return self._extract_code(self.call(instruction, prompt, suffix="\n\nCode:\n"))
+
+
+class BaseOpenAI(LLM, ABC):
+    """Base class to implement a new OpenAI LLM"""
+
+    api_token: str
+    temperature: float = 0
+    max_tokens: int = 512
+    top_p: float = 1
+    frequency_penalty: float = 0
+    presence_penalty: float = 0.6
+    stop: Optional[str] = None
+
+    def _set_params(self, **kwargs):
+        valid_params = [
+            "model",
+            "engine",
+            "deployment_id",
+            "temperature",
+            "max_tokens",
+            "top_p",
+            "frequency_penalty",
+            "presence_penalty",
+            "stop",
+        ]
+        for key, value in kwargs.items():
+            if key in valid_params:
+                setattr(self, key, value)
+
+    @property
+    def _default_params(self) -> Dict[str, Any]:
+        """Get the default parameters for calling OpenAI API"""
+        return {
+            "temperature": self.temperature,
+            "max_tokens": self.max_tokens,
+            "top_p": self.top_p,
+            "frequency_penalty": self.frequency_penalty,
+            "presence_penalty": self.presence_penalty,
+        }
+
+    def completion(self, prompt: str) -> str:
+        """
+        Query the completion API
+
+        Args:
+            prompt (str): Prompt
+
+        Returns:
+            str: LLM response
+        """
+        params = {**self._default_params, "prompt": prompt}
+
+        if self.stop is not None:
+            params["stop"] = [self.stop]
+
+        response = openai.Completion.create(**params)
+
+        return response["choices"][0]["text"]
+
+    def chat_completion(self, value: str) -> str:
+        """
+        Query the chat completion API
+
+        Args:
+            value (str): Prompt
+
+        Returns:
+            str: LLM response
+        """
+        params = {
+            **self._default_params,
+            "messages": [
+                {
+                    "role": "system",
+                    "content": value,
+                }
+            ],
+        }
+
+        if self.stop is not None:
+            params["stop"] = [self.stop]
+
+        response = openai.ChatCompletion.create(**params)
+
+        return response["choices"][0]["message"]["content"]
+
+
+class HuggingFaceLLM(LLM):
+    """Base class to implement a new Hugging Face LLM."""
+
+    last_prompt: Optional[str] = None
+    api_token: str
+    _api_url: str = "https://api-inference.huggingface.co/models/"
+    _max_retries: int = 3
+
+    @property
+    def type(self) -> str:
+        return "huggingface-llm"
+
+    def query(self, payload):
+        """Query the API"""
+
+        headers = {"Authorization": f"Bearer {self.api_token}"}
+
+        response = requests.post(
+            self._api_url, headers=headers, json=payload, timeout=60
+        )
+
+        return response.json()[0]["generated_text"]
+
+    def call(self, instruction: str, value: str, suffix: str = "") -> str:
+        """Call the LLM"""
+
+        payload = instruction + value + suffix
+
+        # sometimes the API doesn't return a valid response, so we retry passing the
+        # output generated from the previous call as the input
+        for _i in range(self._max_retries):
+            response = self.query({"inputs": payload})
+            payload = response
+            if response.count("<endCode>") >= 2:
+                break
+
+        # replace instruction + value from the inputs to avoid showing it in the output
+        output = response.replace(instruction + value + suffix, "")
+        return output