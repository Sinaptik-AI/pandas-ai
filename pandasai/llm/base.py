--- conflicted
+++ resolved
@@ -224,12 +224,9 @@
     best_of: int = 1
     n: int = 1
     stop: Optional[str] = None
-<<<<<<< HEAD
     request_timeout: Union[float, Tuple[float, float], Any, None] = None
     max_retries: int = 2
-=======
     seed: Optional[int] = None
->>>>>>> 0712f841
     # support explicit proxy for OpenAI
     openai_proxy: Optional[str] = None
     default_headers: Union[Mapping[str, str], None] = None
@@ -244,13 +241,8 @@
         """
         Set Parameters
         Args:
-<<<<<<< HEAD
             **kwargs: ["model", "deployment_name", "temperature","max_tokens",
-            "top_p", "frequency_penalty", "presence_penalty", "stop", ]
-=======
-            **kwargs: ["model", "engine", "deployment_id", "temperature","max_tokens",
-            "top_p", "frequency_penalty", "presence_penalty", "stop", "seed", ]
->>>>>>> 0712f841
+            "top_p", "frequency_penalty", "presence_penalty", "stop", "seed"]
 
         Returns:
             None.
@@ -280,7 +272,7 @@
             "top_p": self.top_p,
             "frequency_penalty": self.frequency_penalty,
             "presence_penalty": self.presence_penalty,
-<<<<<<< HEAD
+            "seed": self.seed,
             "stop": self.stop,
             "n": self.n,
         }
@@ -318,9 +310,6 @@
             "default_headers": self.default_headers,
             "default_query": self.default_query,
             "http_client": self.http_client,
-=======
-            "seed": self.seed,
->>>>>>> 0712f841
         }
 
     def completion(self, prompt: str) -> str:
