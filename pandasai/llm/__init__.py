<<<<<<< HEAD
""" Language Model Module (LLM) for pandasai. """

from .base import LLM
from .openai import OpenAI
from .azure_openai import AzureOpenAI
from .falcon import Falcon
from .starcoder import Starcoder
from .google_palm import GooglePalm, GoogleVertexai
from .langchain import LangchainLLM

__all__ = [
    "LLM",
    "OpenAI",
    "AzureOpenAI",
    "Falcon",
    "Starcoder",
    "GooglePalm",
    "GoogleVertexai",
    "LangchainLLM",
]
=======
from .base import LLM, HuggingFaceLLM
from .azure_openai import AzureOpenAI
from .openai import OpenAI
from .falcon import Falcon
from .google_palm import GooglePalm, GoogleVertexai
from .langchain import LangchainLLM
from .starcoder import Starcoder

__all__ = [
    "LLM",
    "HuggingFaceLLM",
    "AzureOpenAI",
    "OpenAI",
    "Falcon",
    "GooglePalm",
    "GoogleVertexai",
    "LangchainLLM",
    "Starcoder"
]
>>>>>>> b8b251dc
<|MERGE_RESOLUTION|>--- conflicted
+++ resolved
@@ -1,25 +1,3 @@
-<<<<<<< HEAD
-""" Language Model Module (LLM) for pandasai. """
-
-from .base import LLM
-from .openai import OpenAI
-from .azure_openai import AzureOpenAI
-from .falcon import Falcon
-from .starcoder import Starcoder
-from .google_palm import GooglePalm, GoogleVertexai
-from .langchain import LangchainLLM
-
-__all__ = [
-    "LLM",
-    "OpenAI",
-    "AzureOpenAI",
-    "Falcon",
-    "Starcoder",
-    "GooglePalm",
-    "GoogleVertexai",
-    "LangchainLLM",
-]
-=======
 from .base import LLM, HuggingFaceLLM
 from .azure_openai import AzureOpenAI
 from .openai import OpenAI
@@ -37,6 +15,5 @@
     "GooglePalm",
     "GoogleVertexai",
     "LangchainLLM",
-    "Starcoder"
-]
->>>>>>> b8b251dc
+    "Starcoder",
+]