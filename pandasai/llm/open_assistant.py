--- conflicted
+++ resolved
@@ -1,65 +1,31 @@
-<<<<<<< HEAD
-""" Open Assistant LLM """
-
-import os
-from typing import Optional
-
-from dotenv import load_dotenv
-
-from ..exceptions import APIKeyNotFoundError
-from .base_hf import HuggingFaceLLM
-
-load_dotenv()
-
-
-class OpenAssistant(HuggingFaceLLM):
-    """Open Assistant LLM"""
-
-    api_token: str
-    _api_url: str = (
-        "https://api-inference.huggingface.co/models/"
-        "OpenAssistant/oasst-sft-1-pythia-12b"
-    )
-    _max_retries: int = 10
-
-    def __init__(self, api_token: Optional[str] = None):
-        self.api_token = api_token or os.getenv("HUGGINGFACE_API_KEY") or None
-        if self.api_token is None:
-            raise APIKeyNotFoundError("HuggingFace Hub API key is required")
-
-    @property
-    def type(self) -> str:
-        return "open-assistant"
-=======
-""" Open Assistant LLM """
-
-import os
-from typing import Optional
-
-from dotenv import load_dotenv
-
-from ..exceptions import APIKeyNotFoundError
-from .base import HuggingFaceLLM
-
-load_dotenv()
-
-
-class OpenAssistant(HuggingFaceLLM):
-    """Open Assistant LLM"""
-
-    api_token: str
-    _api_url: str = (
-        "https://api-inference.huggingface.co/models/"
-        "OpenAssistant/oasst-sft-1-pythia-12b"
-    )
-    _max_retries: int = 10
-
-    def __init__(self, api_token: Optional[str] = None):
-        self.api_token = api_token or os.getenv("HUGGINGFACE_API_KEY") or None
-        if self.api_token is None:
-            raise APIKeyNotFoundError("HuggingFace Hub API key is required")
-
-    @property
-    def type(self) -> str:
-        return "open-assistant"
->>>>>>> 35509ba6
+""" Open Assistant LLM """
+
+import os
+from typing import Optional
+
+from dotenv import load_dotenv
+
+from ..exceptions import APIKeyNotFoundError
+from .base import HuggingFaceLLM
+
+load_dotenv()
+
+
+class OpenAssistant(HuggingFaceLLM):
+    """Open Assistant LLM"""
+
+    api_token: str
+    _api_url: str = (
+        "https://api-inference.huggingface.co/models/"
+        "OpenAssistant/oasst-sft-1-pythia-12b"
+    )
+    _max_retries: int = 10
+
+    def __init__(self, api_token: Optional[str] = None):
+        self.api_token = api_token or os.getenv("HUGGINGFACE_API_KEY") or None
+        if self.api_token is None:
+            raise APIKeyNotFoundError("HuggingFace Hub API key is required")
+
+    @property
+    def type(self) -> str:
+        return "open-assistant"