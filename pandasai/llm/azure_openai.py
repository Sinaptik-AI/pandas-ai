--- conflicted
+++ resolved
@@ -83,11 +83,8 @@
         openai.api_type = self.api_type
 
         if deployment_name is None:
-<<<<<<< HEAD
             raise UnsupportedModelError(deployment_name)
-=======
-            raise UnsupportedModelError("Model deployment name is required.")
->>>>>>> 720811f9
+
 
         self.is_chat_model = is_chat_model
         self.engine = deployment_name
