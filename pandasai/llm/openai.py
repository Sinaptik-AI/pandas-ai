--- conflicted
+++ resolved
@@ -1,230 +1,78 @@
-<<<<<<< HEAD
-"""OpenAI LLM"""
-
-import os
-from typing import Optional
-
-import openai
-from dotenv import load_dotenv
-
-from ..exceptions import APIKeyNotFoundError, UnsupportedOpenAIModelError
-from .base import LLM
-
-load_dotenv()
-
-
-class OpenAI(LLM):
-    """OpenAI LLM"""
-
-    _supported_chat_models = [
-        "gpt-4",
-        "gpt-4-0314",
-        "gpt-4-32k",
-        "gpt-4-32k-0314",
-        "gpt-3.5-turbo",
-        "gpt-3.5-turbo-0301",
-    ]
-    _supported_completion_models = ["text-davinci-003"]
-
-    api_token: str
-    model: str = "gpt-3.5-turbo"
-    temperature: float = 0
-    max_tokens: int = 512
-    top_p: float = 1
-    frequency_penalty: float = 0
-    presence_penalty: float = 0.6
-    stop: Optional[str] = None
-
-    def __init__(
-        self,
-        api_token: Optional[str] = None,
-        **kwargs,
-    ):
-        self.api_token = api_token or os.getenv("OPENAI_API_KEY") or None
-        if self.api_token is None:
-            raise APIKeyNotFoundError("OpenAI API key is required")
-        openai.api_key = self.api_token
-
-        self._set_params(**kwargs)
-
-    def _set_params(self, **kwargs):
-        valid_params = [
-            "model",
-            "temperature",
-            "max_tokens",
-            "top_p",
-            "frequency_penalty",
-            "presence_penalty",
-            "stop",
-        ]
-        for key, value in kwargs.items():
-            if key in valid_params:
-                setattr(self, key, value)
-
-    def completion(self, prompt: str) -> str:
-        """
-        Query the completion API
-
-        Args:
-            prompt (str): Prompt
-
-        Returns:
-            str: LLM response
-        """
-        params = {
-            "model": self.model,
-            "prompt": prompt,
-            "temperature": self.temperature,
-            "max_tokens": self.max_tokens,
-            "top_p": self.top_p,
-            "frequency_penalty": self.frequency_penalty,
-            "presence_penalty": self.presence_penalty,
-        }
-
-        if self.stop is not None:
-            params["stop"] = [self.stop]
-
-        response = openai.Completion.create(**params)
-
-        return response["choices"][0]["text"]
-
-    def chat_completion(self, value: str) -> str:
-        """
-        Query the chat completion API
-
-        Args:
-            value (str): Prompt
-
-        Returns:
-            str: LLM response
-        """
-        params = {
-            "model": self.model,
-            "temperature": self.temperature,
-            "max_tokens": self.max_tokens,
-            "top_p": self.top_p,
-            "frequency_penalty": self.frequency_penalty,
-            "presence_penalty": self.presence_penalty,
-            "messages": [
-                {
-                    "role": "system",
-                    "content": value,
-                }
-            ],
-        }
-
-        if self.stop is not None:
-            params["stop"] = [self.stop]
-
-        response = openai.ChatCompletion.create(**params)
-
-        return response["choices"][0]["message"]["content"]
-
-    def call(self, instruction: str, value: str, suffix: str = "") -> str:
-        """
-        Call the OpenAI LLM.
-
-        Args:
-            instruction (str): Instruction to pass
-            value (str): Value to pass
-
-        Raises:
-            UnsupportedOpenAIModelError: Unsupported model
-
-        Returns:
-            str: Response
-        """
-        self.last_prompt = str(instruction) + str(value)
-
-        if self.model in self._supported_completion_models:
-            response = self.completion(str(instruction) + str(value) + suffix)
-        elif self.model in self._supported_chat_models:
-            response = self.chat_completion(str(instruction) + str(value) + suffix)
-        else:
-            raise UnsupportedOpenAIModelError("Unsupported model")
-
-        return response
-
-    @property
-    def type(self) -> str:
-        return "openai"
-=======
-"""OpenAI LLM"""
-
-import os
-from typing import Optional, Dict, Any
-
-import openai
-from dotenv import load_dotenv
-
-from ..exceptions import APIKeyNotFoundError, UnsupportedOpenAIModelError
-from .base import BaseOpenAI
-
-load_dotenv()
-
-
-class OpenAI(BaseOpenAI):
-    """OpenAI LLM"""
-
-    _supported_chat_models = [
-        "gpt-4",
-        "gpt-4-0314",
-        "gpt-4-32k",
-        "gpt-4-32k-0314",
-        "gpt-3.5-turbo",
-        "gpt-3.5-turbo-0301",
-    ]
-    _supported_completion_models = ["text-davinci-003"]
-
-    model: str = "gpt-3.5-turbo"
-
-    def __init__(
-        self,
-        api_token: Optional[str] = None,
-        **kwargs,
-    ):
-        self.api_token = api_token or os.getenv("OPENAI_API_KEY") or None
-        if self.api_token is None:
-            raise APIKeyNotFoundError("OpenAI API key is required")
-        openai.api_key = self.api_token
-
-        self._set_params(**kwargs)
-
-    @property
-    def _default_params(self) -> Dict[str, Any]:
-        """Get the default parameters for calling OpenAI API"""
-        return {
-            **super()._default_params,
-            "model": self.model,
-        }
-
-    def call(self, instruction: str, value: str, suffix: str = "") -> str:
-        """
-        Call the OpenAI LLM.
-
-        Args:
-            instruction (str): Instruction to pass
-            value (str): Value to pass
-            suffix (str): Suffix to pass
-
-        Raises:
-            UnsupportedOpenAIModelError: Unsupported model
-
-        Returns:
-            str: Response
-        """
-        self.last_prompt = str(instruction) + str(value)
-
-        if self.model in self._supported_completion_models:
-            response = self.completion(str(instruction) + str(value) + suffix)
-        elif self.model in self._supported_chat_models:
-            response = self.chat_completion(str(instruction) + str(value) + suffix)
-        else:
-            raise UnsupportedOpenAIModelError("Unsupported model")
-
-        return response
-
-    @property
-    def type(self) -> str:
-        return "openai"
->>>>>>> 35509ba6
+"""OpenAI LLM"""
+
+import os
+from typing import Optional, Dict, Any
+
+import openai
+from dotenv import load_dotenv
+
+from ..exceptions import APIKeyNotFoundError, UnsupportedOpenAIModelError
+from .base import BaseOpenAI
+
+load_dotenv()
+
+
+class OpenAI(BaseOpenAI):
+    """OpenAI LLM"""
+
+    _supported_chat_models = [
+        "gpt-4",
+        "gpt-4-0314",
+        "gpt-4-32k",
+        "gpt-4-32k-0314",
+        "gpt-3.5-turbo",
+        "gpt-3.5-turbo-0301",
+    ]
+    _supported_completion_models = ["text-davinci-003"]
+
+    model: str = "gpt-3.5-turbo"
+
+    def __init__(
+        self,
+        api_token: Optional[str] = None,
+        **kwargs,
+    ):
+        self.api_token = api_token or os.getenv("OPENAI_API_KEY") or None
+        if self.api_token is None:
+            raise APIKeyNotFoundError("OpenAI API key is required")
+        openai.api_key = self.api_token
+
+        self._set_params(**kwargs)
+
+    @property
+    def _default_params(self) -> Dict[str, Any]:
+        """Get the default parameters for calling OpenAI API"""
+        return {
+            **super()._default_params,
+            "model": self.model,
+        }
+
+    def call(self, instruction: str, value: str, suffix: str = "") -> str:
+        """
+        Call the OpenAI LLM.
+
+        Args:
+            instruction (str): Instruction to pass
+            value (str): Value to pass
+            suffix (str): Suffix to pass
+
+        Raises:
+            UnsupportedOpenAIModelError: Unsupported model
+
+        Returns:
+            str: Response
+        """
+        self.last_prompt = str(instruction) + str(value)
+
+        if self.model in self._supported_completion_models:
+            response = self.completion(str(instruction) + str(value) + suffix)
+        elif self.model in self._supported_chat_models:
+            response = self.chat_completion(str(instruction) + str(value) + suffix)
+        else:
+            raise UnsupportedOpenAIModelError("Unsupported model")
+
+        return response
+
+    @property
+    def type(self) -> str:
+        return "openai"