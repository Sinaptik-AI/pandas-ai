from __future__ import annotations

import hashlib
import os
import re
from io import BytesIO
from typing import TYPE_CHECKING, ClassVar, Dict, List, Optional, Union
from zipfile import ZipFile

import pandas as pd
import yaml
from pandas._typing import Axes, Dtype

import pandasai as pai
from pandasai.config import Config
from pandasai.core.response import BaseResponse
from pandasai.exceptions import DatasetNotFound, PandaAIApiKeyError
from pandasai.helpers.dataframe_serializer import (
    DataframeSerializer,
    DataframeSerializerType,
)
from pandasai.helpers.path import find_project_root
from pandasai.helpers.request import get_pandaai_session

if TYPE_CHECKING:
    from pandasai.agent.base import Agent


class DataFrame(pd.DataFrame):
    """
    PandaAI DataFrame that extends pandas DataFrame with natural language capabilities.

    Attributes:
        name (Optional[str]): Name of the dataframe
        description (Optional[str]): Description of the dataframe
        schema (Optional[Dict]): Schema definition for the dataframe
        config (Config): Configuration settings
    """

    _metadata: ClassVar[list] = [
        "name",
        "description",
        "schema",
        "path",
        "config",
        "_agent",
        "_column_hash",
    ]

    def __init__(
        self,
        data=None,
        index: Axes | None = None,
        columns: Axes | None = None,
        dtype: Dtype | None = None,
        copy: bool | None = None,
        **kwargs,
    ) -> None:
        super().__init__(
            data=data, index=index, columns=columns, dtype=dtype, copy=copy
        )

        self.name: Optional[str] = kwargs.pop("name", None)
        self.description: Optional[str] = kwargs.pop("description", None)
        self.path: Optional[str] = kwargs.pop("path", None)
        schema: Optional[Dict] = kwargs.pop("schema", None)

        if schema is not None:
            self._validate_schema(schema)
        self.schema = schema
        self.config = pai.config.get()
        self._agent: Optional[Agent] = None
        self._column_hash = self._calculate_column_hash()

    def _validate_schema(self, schema: Optional[Dict]) -> None:
        """Validates the provided schema format."""
        if not isinstance(schema, dict):
            raise ValueError("Schema must be a dictionary")

    def __repr__(self) -> str:
        """Return a string representation of the DataFrame."""
        name_str = f"name='{self.name}'" if self.name else ""
        desc_str = f"description='{self.description}'" if self.description else ""
        metadata = ", ".join(filter(None, [name_str, desc_str]))

        return f"PandaAI DataFrame({metadata})\n{super().__repr__()}"

    def _calculate_column_hash(self):
        column_string = ",".join(self.columns)
        return hashlib.md5(column_string.encode()).hexdigest()

    @property
    def column_hash(self):
        return self._column_hash

    @property
    def type(self) -> str:
        return "pd.DataFrame"

    def chat(
        self, prompt: str, config: Optional[Union[dict, Config]] = None
    ) -> BaseResponse:
        """
        Interact with the DataFrame using natural language.

        Args:
            prompt (str): The natural language query or instruction.
            config (Optional[Union[dict, Config]]): Configuration for the chat session.

        Returns:
            str: The response to the prompt.
        """
        if config:
            self.config = Config(**config) if isinstance(config, dict) else config

        if self._agent is None:
            from pandasai.agent import (
                Agent,
            )

            self._agent = Agent([self], config=self.config)

        return self._agent.chat(prompt)

    def follow_up(self, query: str, output_type: Optional[str] = None):
        if self._agent is None:
            raise ValueError(
                "No existing conversation. Please use chat() to start a new conversation."
            )
        return self._agent.follow_up(query, output_type)

    @property
    def rows_count(self) -> int:
        return len(self)

    @property
    def columns_count(self) -> int:
        return len(self.columns)

    def serialize_dataframe(
        self,
        index: int,
    ) -> str:
        """
        Serialize DataFrame to string representation.

        Args:
            index (int): Index of the dataframe
            serializer_type (DataframeSerializerType): Type of serializer to use
            **kwargs: Additional parameters to pass to pandas to_string method

        Returns:
            str: Serialized string representation of the DataFrame
        """
        return DataframeSerializer().serialize(
            self,
            extras={
                "index": index,
                "type": "pd.DataFrame",
            },
            type_=DataframeSerializerType.CSV,
        )

    def get_head(self):
        return self.head()

    def _create_yml_template(self, name, description, columns: List[dict]):
        """
        Generate a .yml file with a simplified metadata template from a pandas DataFrame.

        Args:
            dataframe (pd.DataFrame): The DataFrame to document.
            description: dataset description
            output_yml_path (str): The file path where the .yml file will be saved.
            table_name (str): Name of the table or dataset.
        """
        # Metadata template
        return {
            "name": name,
            "description": description,
            "columns": columns,
            "source": {"type": "parquet", "path": "data.parquet"},
            "destination": {
                "type": "local",
                "format": "parquet",
                "path": "data.parquet",
            },
        }

    def save(
        self, path: str, name: str, description: str = None, columns: List[dict] = []
    ):
        self.name = name
        self.description = description

        # Validate path format
        path_parts = path.split("/")
        if len(path_parts) != 2:
            raise ValueError("Path must be in format 'organization/dataset'")

        org_name, dataset_name = path_parts
        if not org_name or not dataset_name:
            raise ValueError("Both organization and dataset names are required")

        # Validate organization and dataset name format
        if not bool(re.match(r"^[a-z0-9\-_]+$", org_name)):
            raise ValueError(
                "Organization name must be lowercase and use hyphens instead of spaces (e.g. 'my-org')"
            )

        if not bool(re.match(r"^[a-z0-9\-_]+$", dataset_name)):
            raise ValueError(
                "Dataset name must be lowercase and use hyphens instead of spaces (e.g. 'my-dataset')"
            )

        self.path = path

        # Create full path with slugified dataset name
        dataset_directory = os.path.join(
            find_project_root(), "datasets", org_name, dataset_name
        )

        os.makedirs(dataset_directory, exist_ok=True)

        # Convert to pandas DataFrame while preserving all data
        df = pd.DataFrame(self._data)
        df.to_parquet(os.path.join(dataset_directory, "data.parquet"), index=False)

        # create schema yaml file
        schema_path = os.path.join(dataset_directory, "schema.yaml")
        self.schema = self._create_yml_template(self.name, self.description, columns)
        # Save metadata to a .yml file
        with open(schema_path, "w") as yml_file:
            yaml.dump(self.schema, yml_file, sort_keys=False)

        print(f"Dataset saved successfully to path: {dataset_directory}")

    def push(self):
        if self.path is None:
            raise ValueError(
                "Please save the dataset before pushing to the remote server."
            )

        api_key = os.environ.get("PANDABI_API_KEY", None)

        request_session = get_pandaai_session()

        params = {
            "path": self.path,
            "description": self.description,
            "name": self.name if self.name else "",
        }

        dataset_directory = os.path.join(find_project_root(), "datasets", self.path)

        headers = {"accept": "application/json", "x-authorization": f"Bearer {api_key}"}

        with open(
            os.path.join(dataset_directory, "schema.yaml"), "rb"
        ) as schema_file, open(
            os.path.join(dataset_directory, "data.parquet"), "rb"
        ) as data_file:
            files = [
                ("files", ("schema.yaml", schema_file, "application/x-yaml")),
                ("files", ("data.parquet", data_file, "application/octet-stream")),
            ]

            # Send the POST request
            request_session.post(
                "/datasets/push",
                files=files,
                params=params,
                headers=headers,
            )
            print("Your dataset was successfully pushed to the pandabi platform")

    def pull(self):
        api_key = os.environ.get("PANDABI_API_KEY", None)

        if not api_key:
<<<<<<< HEAD
            raise PandaAIApiKeyError(
                "Set PANDASAI_API_URL and PANDASAI_API_KEY in environment to pull dataset to the remote server"
=======
            raise PandasAIApiKeyError(
                "Set PANDABI_API_URL and PANDABI_API_KEY in environment to pull dataset to the remote server"
>>>>>>> 9c847206
            )

        request_session = get_pandaai_session()

        headers = {"accept": "application/json", "x-authorization": f"Bearer {api_key}"}

        file_data = request_session.get(
            "/datasets/pull", headers=headers, params={"path": self.path}
        )
        if file_data.status_code != 200:
            raise DatasetNotFound("Remote dataset not found to pull!")

        with ZipFile(BytesIO(file_data.content)) as zip_file:
            for file_name in zip_file.namelist():
                target_path = os.path.join(
                    find_project_root(), "datasets", self.path, file_name
                )

                # Check if the file already exists
                if os.path.exists(target_path):
                    print(f"Replacing existing file: {target_path}")

                # Ensure target directory exists
                os.makedirs(os.path.dirname(target_path), exist_ok=True)

                # Extract the file
                with open(target_path, "wb") as f:
                    f.write(zip_file.read(file_name))

        # Reloads the Dataframe
        from pandasai import DatasetLoader

        dataset_loader = DatasetLoader()
        df = dataset_loader.load(self.path, virtualized=not isinstance(self, DataFrame))
        self.__init__(
            df, schema=df.schema, name=df.name, description=df.description, path=df.path
        )

        print(f"Dataset pulled successfully from path: {self.path}")

    def execute_sql_query(self, query: str) -> pd.DataFrame:
        import duckdb

        db = duckdb.connect(":memory:")
        db.register(self.name, self)
        return db.query(query).df()<|MERGE_RESOLUTION|>--- conflicted
+++ resolved
@@ -278,13 +278,8 @@
         api_key = os.environ.get("PANDABI_API_KEY", None)
 
         if not api_key:
-<<<<<<< HEAD
             raise PandaAIApiKeyError(
-                "Set PANDASAI_API_URL and PANDASAI_API_KEY in environment to pull dataset to the remote server"
-=======
-            raise PandasAIApiKeyError(
                 "Set PANDABI_API_URL and PANDABI_API_KEY in environment to pull dataset to the remote server"
->>>>>>> 9c847206
             )
 
         request_session = get_pandaai_session()
