from __future__ import annotations
import os
<<<<<<< HEAD
import re
=======
import shutil
>>>>>>> 0162eaea
import pandas as pd
from typing import TYPE_CHECKING, List, Optional, Union, Dict, ClassVar

import yaml

import yaml

from pandasai.config import Config
import hashlib
from pandasai.exceptions import PandasAIApiKeyError
from pandasai.helpers.dataframe_serializer import (
    DataframeSerializer,
    DataframeSerializerType,
)
from pandasai.helpers.path import find_project_root
<<<<<<< HEAD
from pandasai.helpers.request import Session
=======
>>>>>>> 0162eaea


if TYPE_CHECKING:
    from pandasai.agent.base import Agent


class DataFrame(pd.DataFrame):
    """
    PandasAI DataFrame that extends pandas DataFrame with natural language capabilities.

    Attributes:
        name (Optional[str]): Name of the dataframe
        description (Optional[str]): Description of the dataframe
        schema (Optional[Dict]): Schema definition for the dataframe
        config (Config): Configuration settings
    """

    _metadata: ClassVar[list] = [
        "name",
        "description",
        "filepath",
        "schema",
        "path",
        "config",
        "_agent",
        "_column_hash",
    ]

    def __init__(self, *args, **kwargs):
        self.name: Optional[str] = kwargs.pop("name", None)
        self.description: Optional[str] = kwargs.pop("description", None)
<<<<<<< HEAD
        self.path: Optional[str] = kwargs.pop("path", None)
=======
        self.filepath: Optional[str] = kwargs.pop("filepath", None)
>>>>>>> 0162eaea
        schema: Optional[Dict] = kwargs.pop("schema", None)

        super().__init__(*args, **kwargs)

        if schema is not None:
            self._validate_schema(schema)
        self.schema = schema
        self.config = Config()
        self._agent: Optional[Agent] = None
        self._column_hash = self._calculate_column_hash()

    def _validate_schema(self, schema: Optional[Dict]) -> None:
        """Validates the provided schema format."""
        if not isinstance(schema, dict):
            raise ValueError("Schema must be a dictionary")

    def __repr__(self) -> str:
        """Return a string representation of the DataFrame."""
        name_str = f"name='{self.name}'" if self.name else ""
        desc_str = f"description='{self.description}'" if self.description else ""
        metadata = ", ".join(filter(None, [name_str, desc_str]))

        print(f"Metadata: {metadata}")

        return f"PandasAI DataFrame({metadata})\n{super().__repr__()}"

    def _calculate_column_hash(self):
        column_string = ",".join(self.columns)
        return hashlib.md5(column_string.encode()).hexdigest()

    @property
    def column_hash(self):
        return self._column_hash

    def chat(self, prompt: str, config: Optional[Union[dict, Config]] = None) -> str:
        """
        Interact with the DataFrame using natural language.

        Args:
            prompt (str): The natural language query or instruction.
            config (Optional[Union[dict, Config]]): Configuration for the chat session.

        Returns:
            str: The response to the prompt.
        """
        if config:
            self.config = Config(**config) if isinstance(config, dict) else config

        if self._agent is None:
            from pandasai.agent import (
                Agent,
            )  # Import here to avoid circular import

            self._agent = Agent([self], config=self.config)

        return self._agent.chat(prompt)

    def follow_up(self, query: str, output_type: Optional[str] = None):
        if self._agent is None:
            raise ValueError(
                "No existing conversation. Please use chat() to start a new conversation."
            )
        return self._agent.follow_up(query, output_type)

    @property
    def rows_count(self) -> int:
        return len(self)

    @property
    def columns_count(self) -> int:
        return len(self.columns)

    def serialize_dataframe(
        self,
        index: int,
        is_direct_sql: bool,
        enforce_privacy: bool,
    ) -> str:
        """
        Serialize DataFrame to string representation.

        Args:
            index (int): Index of the dataframe
            is_direct_sql (bool): Whether the query is direct SQL
            serializer_type (DataframeSerializerType): Type of serializer to use
            enforce_privacy (bool): Whether to enforce privacy
            **kwargs: Additional parameters to pass to pandas to_string method

        Returns:
            str: Serialized string representation of the DataFrame
        """
        return DataframeSerializer().serialize(
            self,
            extras={
                "index": index,
                "type": "pd.DataFrame",
                "is_direct_sql": is_direct_sql,
                "enforce_privacy": enforce_privacy,
            },
            type_=DataframeSerializerType.CSV,
        )

    def get_head(self):
        return self.head()

<<<<<<< HEAD
    def _create_yml_template(self, name, description, columns: List[dict]):
=======
    def _create_yml_template(self, name, description, output_yml_path: str):
>>>>>>> 0162eaea
        """
        Generate a .yml file with a simplified metadata template from a pandas DataFrame.

        Args:
            dataframe (pd.DataFrame): The DataFrame to document.
<<<<<<< HEAD
            description: dataset description
=======
            filepath (str): The path to the original data source file.
>>>>>>> 0162eaea
            output_yml_path (str): The file path where the .yml file will be saved.
            table_name (str): Name of the table or dataset.
        """
        # Metadata template
        metadata = {
            "name": name,
            "description": description,
<<<<<<< HEAD
            "columns": columns,
            "source": {"type": "parquet", "path": "data.parquet"},
        }

        return metadata

    def save(
        self, path: str, name: str, description: str = None, columns: List[dict] = []
    ):
=======
            "columns": [
                {"name": column, "type": str(self[column].dtype)}
                for column in self.columns
            ],
            "source": {
                "type": "csv",
                "path": (
                    "data.csv" if self.filepath.endswith(".csv") else "data.parquet"
                ),
            },
        }

        # Save metadata to a .yml file
        with open(output_yml_path, "w") as yml_file:
            yaml.dump(metadata, yml_file, sort_keys=False)

        print(f"YML file created at: {output_yml_path}")

    def save(self, path: str, name: str, description: str = None):
>>>>>>> 0162eaea
        self.name = name
        self.description = description

        # Validate path format
        path_parts = path.split("/")
        if len(path_parts) != 2:
            raise ValueError("Path must be in format 'organization/dataset'")

        org_name, dataset_name = path_parts
        if not org_name or not dataset_name:
            raise ValueError("Both organization and dataset names are required")

<<<<<<< HEAD
        # Validate organization and dataset name format
        if not bool(re.match(r"^[a-z0-9\-_]+$", org_name)):
            raise ValueError(
                "Organization name must be lowercase and use hyphens instead of spaces (e.g. 'my-org')"
            )

        if not bool(re.match(r"^[a-z0-9\-_]+$", dataset_name)):
=======
        # Validate dataset name format
        if not dataset_name.islower() or " " in dataset_name:
>>>>>>> 0162eaea
            raise ValueError(
                "Dataset name must be lowercase and use hyphens instead of spaces (e.g. 'my-dataset')"
            )

<<<<<<< HEAD
        self.path = path

=======
>>>>>>> 0162eaea
        # Create full path with slugified dataset name
        dataset_directory = os.path.join(
            find_project_root(), "datasets", org_name, dataset_name
        )

        os.makedirs(dataset_directory, exist_ok=True)

<<<<<<< HEAD
        self.to_parquet(os.path.join(dataset_directory, "data.parquet"))

        # create schema yaml file
        schema_path = os.path.join(dataset_directory, "schema.yaml")
        self.schema = self._create_yml_template(self.name, self.description, columns)
        # Save metadata to a .yml file
        with open(schema_path, "w") as yml_file:
            yaml.dump(self.schema, yml_file, sort_keys=False)

        print(f"Dataset saved successfully to path: {dataset_directory}")

    def push(self):
        api_url = os.environ.get("PANDAAI_API_URL", None)
        api_key = os.environ.get("PANDAAI_API_KEY", None)
        if not api_url or not api_key:
            raise PandasAIApiKeyError(
                "Set PANDAAI_API_URL and PANDAAI_API_KEY in environment to push dataset to the remote server"
            )

        request_session = Session(endpoint_url=api_url, api_key=api_key)

        params = {
            "path": self.path,
            "description": self.description,
        }

        dataset_directory = os.path.join(find_project_root(), "datasets", self.path)

        headers = {"accept": "application/json", "x-authorization": f"Bearer {api_key}"}

        with open(
            os.path.join(dataset_directory, "schema.yaml"), "rb"
        ) as schema_file, open(
            os.path.join(dataset_directory, "data.parquet"), "rb"
        ) as data_file:
            files = [
                ("files", ("schema.yaml", schema_file, "application/x-yaml")),
                ("files", ("data.parquet", data_file, "application/octet-stream")),
            ]

            # Send the POST request
            return request_session.post(
                "/datasets/push",
                files=files,
                params=params,
                headers=headers,
            )
=======
        # save csv file
        new_file_path = os.path.join(dataset_directory, "data.csv")
        shutil.copy(self.filepath, new_file_path)

        # create schema yaml file
        schema_path = os.path.join(dataset_directory, "schema.yaml")
        self._create_yml_template(self.name, self.description, schema_path)
        print(f"Dataset saved successfully to path: {dataset_directory}")
>>>>>>> 0162eaea
<|MERGE_RESOLUTION|>--- conflicted
+++ resolved
@@ -1,16 +1,11 @@
 from __future__ import annotations
 import os
-<<<<<<< HEAD
 import re
-=======
-import shutil
->>>>>>> 0162eaea
 import pandas as pd
 from typing import TYPE_CHECKING, List, Optional, Union, Dict, ClassVar
 
 import yaml
 
-import yaml
 
 from pandasai.config import Config
 import hashlib
@@ -20,10 +15,7 @@
     DataframeSerializerType,
 )
 from pandasai.helpers.path import find_project_root
-<<<<<<< HEAD
 from pandasai.helpers.request import Session
-=======
->>>>>>> 0162eaea
 
 
 if TYPE_CHECKING:
@@ -55,11 +47,7 @@
     def __init__(self, *args, **kwargs):
         self.name: Optional[str] = kwargs.pop("name", None)
         self.description: Optional[str] = kwargs.pop("description", None)
-<<<<<<< HEAD
         self.path: Optional[str] = kwargs.pop("path", None)
-=======
-        self.filepath: Optional[str] = kwargs.pop("filepath", None)
->>>>>>> 0162eaea
         schema: Optional[Dict] = kwargs.pop("schema", None)
 
         super().__init__(*args, **kwargs)
@@ -165,21 +153,13 @@
     def get_head(self):
         return self.head()
 
-<<<<<<< HEAD
     def _create_yml_template(self, name, description, columns: List[dict]):
-=======
-    def _create_yml_template(self, name, description, output_yml_path: str):
->>>>>>> 0162eaea
         """
         Generate a .yml file with a simplified metadata template from a pandas DataFrame.
 
         Args:
             dataframe (pd.DataFrame): The DataFrame to document.
-<<<<<<< HEAD
             description: dataset description
-=======
-            filepath (str): The path to the original data source file.
->>>>>>> 0162eaea
             output_yml_path (str): The file path where the .yml file will be saved.
             table_name (str): Name of the table or dataset.
         """
@@ -187,7 +167,6 @@
         metadata = {
             "name": name,
             "description": description,
-<<<<<<< HEAD
             "columns": columns,
             "source": {"type": "parquet", "path": "data.parquet"},
         }
@@ -197,27 +176,6 @@
     def save(
         self, path: str, name: str, description: str = None, columns: List[dict] = []
     ):
-=======
-            "columns": [
-                {"name": column, "type": str(self[column].dtype)}
-                for column in self.columns
-            ],
-            "source": {
-                "type": "csv",
-                "path": (
-                    "data.csv" if self.filepath.endswith(".csv") else "data.parquet"
-                ),
-            },
-        }
-
-        # Save metadata to a .yml file
-        with open(output_yml_path, "w") as yml_file:
-            yaml.dump(metadata, yml_file, sort_keys=False)
-
-        print(f"YML file created at: {output_yml_path}")
-
-    def save(self, path: str, name: str, description: str = None):
->>>>>>> 0162eaea
         self.name = name
         self.description = description
 
@@ -230,7 +188,6 @@
         if not org_name or not dataset_name:
             raise ValueError("Both organization and dataset names are required")
 
-<<<<<<< HEAD
         # Validate organization and dataset name format
         if not bool(re.match(r"^[a-z0-9\-_]+$", org_name)):
             raise ValueError(
@@ -238,19 +195,12 @@
             )
 
         if not bool(re.match(r"^[a-z0-9\-_]+$", dataset_name)):
-=======
-        # Validate dataset name format
-        if not dataset_name.islower() or " " in dataset_name:
->>>>>>> 0162eaea
             raise ValueError(
                 "Dataset name must be lowercase and use hyphens instead of spaces (e.g. 'my-dataset')"
             )
 
-<<<<<<< HEAD
         self.path = path
 
-=======
->>>>>>> 0162eaea
         # Create full path with slugified dataset name
         dataset_directory = os.path.join(
             find_project_root(), "datasets", org_name, dataset_name
@@ -258,7 +208,6 @@
 
         os.makedirs(dataset_directory, exist_ok=True)
 
-<<<<<<< HEAD
         self.to_parquet(os.path.join(dataset_directory, "data.parquet"))
 
         # create schema yaml file
@@ -305,14 +254,4 @@
                 files=files,
                 params=params,
                 headers=headers,
-            )
-=======
-        # save csv file
-        new_file_path = os.path.join(dataset_directory, "data.csv")
-        shutil.copy(self.filepath, new_file_path)
-
-        # create schema yaml file
-        schema_path = os.path.join(dataset_directory, "schema.yaml")
-        self._create_yml_template(self.name, self.description, schema_path)
-        print(f"Dataset saved successfully to path: {dataset_directory}")
->>>>>>> 0162eaea
+            )