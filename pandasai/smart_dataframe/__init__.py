"""
A smart dataframe class is a wrapper around the pandas/polars dataframe that allows you
to query it using natural language. It uses the LLMs to generate Python code from
natural language and then executes it on the dataframe.

Example:
    ```python
    from pandasai.smart_dataframe import SmartDataframe
    from pandasai.llm.openai import OpenAI
    
    df = pd.read_csv("examples/data/Loan payments data.csv")
    llm = OpenAI()
    
    df = SmartDataframe(df, config={"llm": llm})
    response = df.chat("What is the average loan amount?")
    print(response)
    # The average loan amount is $15,000.
    ```
"""

import hashlib

import pandas as pd
from functools import cached_property
from ..smart_datalake import SmartDatalake
from ..helpers.df_config import Config
from ..helpers.data_sampler import DataSampler

from ..helpers.shortcuts import Shortcuts
from ..helpers.logger import Logger
from ..helpers.from_google_sheets import from_google_sheets
from typing import List, Union
from ..middlewares.base import Middleware
from ..helpers.df_info import DataFrameType, df_type
from .abstract_df import DataframeAbstract
from ..callbacks.base import BaseCallback
from ..llm import LLM, LangchainLLM
from ..connectors.base import BaseConnector


class SmartDataframeCore:
    """
    A smart dataframe class is a wrapper around the pandas/polars dataframe that allows
    you to query it using natural language. It uses the LLMs to generate Python code
    from natural language and then executes it on the dataframe.
    """

    _df = None
    _df_loaded: bool = True
    _connector: BaseConnector = None
    _engine: str = None

    def __init__(self, df: DataFrameType):
        self._load_dataframe(df)

    def _load_dataframe(self, df):
        """
        Load the dataframe from a file or a connector.

        Args:
            df (Union[pd.DataFrame, pl.DataFrame, BaseConnector]):
            Pandas or Polars dataframe or a connector.
        """

        if isinstance(df, BaseConnector):
            self._df = None
            self.connector = df
            self._df_loaded = False
        else:
            self.dataframe = df

    def _import_from_file(self, file_path: str):
        """
        Import a dataframe from a file (csv, parquet, xlsx)

        Args:
            file_path (str): Path to the file to be imported.

        Returns:
            pd.DataFrame: Pandas dataframe
        """

        if file_path.endswith(".csv"):
            return pd.read_csv(file_path)
        elif file_path.endswith(".parquet"):
            return pd.read_parquet(file_path)
        elif file_path.endswith(".xlsx"):
            return pd.read_excel(file_path)
        elif file_path.startswith("https://docs.google.com/spreadsheets/"):
            return from_google_sheets(file_path)[0]
        else:
            raise ValueError("Invalid file format.")

    def _load_engine(self):
        engine = df_type(self.dataframe)

        if engine is None:
            raise ValueError(
                "Invalid input data. Must be a Pandas or Polars dataframe."
            )

<<<<<<< HEAD
    def __getattr__(self, name):
        if name in self.__dict__:
            return self.__dict__[name]
        elif name in dir(SmartDataframe):
            return object.__getattribute__(self, name)
        elif hasattr(self._df, name):
            return getattr(self._df, name)
=======
        self._engine = engine

    def _validate_and_convert_dataframe(self, df: DataFrameType) -> DataFrameType:
        if isinstance(df, str):
            return self._import_from_file(df)
        elif isinstance(df, (list, dict)):
            # if the list or dictionary can be converted to a dataframe, convert it
            # otherwise, raise an error
            try:
                return pd.DataFrame(df)
            except ValueError:
                raise ValueError(
                    "Invalid input data. We cannot convert it to a dataframe."
                )
>>>>>>> 483260c8
        else:
            return df

    @property
    def dataframe(self) -> DataFrameType:
        if self._df_loaded:
            return self._df
        elif self.connector:
            self._df = self.connector.execute()
            self._df_loaded = True
            return self._df

    @dataframe.setter
    def dataframe(self, df: DataFrameType):
        """
        Load a dataframe into the smart dataframe

        Args:
            df (DataFrameType): Pandas or Polars dataframe or path to a file
        """
        df = self._validate_and_convert_dataframe(df)
        self._df = df

        if df is not None:
            self._load_engine()

    @property
    def engine(self) -> str:
        return self._engine

    @property
    def connector(self):
        return self._connector

    @connector.setter
    def connector(self, connector: BaseConnector):
        self._connector = connector


class SmartDataframe(DataframeAbstract, Shortcuts):
    _table_name: str
    _table_description: str
    _core: SmartDataframeCore
    _lake: SmartDatalake

    def __init__(
        self,
        df: DataFrameType,
        name: str = None,
        description: str = None,
        config: Config = None,
        logger: Logger = None,
    ):
        """
        Args:
            df (Union[pd.DataFrame, pl.DataFrame]): Pandas or Polars dataframe
            name (str, optional): Name of the dataframe. Defaults to None.
            description (str, optional): Description of the dataframe. Defaults to "".
            config (Config, optional): Config to be used. Defaults to None.
            logger (Logger, optional): Logger to be used. Defaults to None.
        """
        self._table_name = name
        self._table_description = description
        self._core = SmartDataframeCore(df)
        self._lake = SmartDatalake([self], config, logger)

        # If no name is provided, use the fallback name provided the connector
        if self._table_name is None and self.connector:
            self._table_name = self.connector.fallback_name

    def add_middlewares(self, *middlewares: List[Middleware]):
        """
        Add middlewares to PandasAI instance.

        Args:
            *middlewares: A list of middlewares

        """
        self.lake.add_middlewares(*middlewares)

    def chat(self, query: str):
        """
        Run a query on the dataframe.

        Args:
            query (str): Query to run on the dataframe

        Raises:
            ValueError: If the query is empty
        """
        return self.lake.chat(query)

    def column_hash(self) -> str:
        """
        Get the hash of the columns of the dataframe.

        Returns:
            str: Hash of the columns of the dataframe
        """
        if not self._df_loaded and self.connector:
            return self.connector.column_hash

        columns_str = "".join(self.dataframe.columns)
        hash_object = hashlib.sha256(columns_str.encode())
        return hash_object.hexdigest()

    @property
    def dataframe(self) -> DataFrameType:
        return self._core.dataframe

    @property
    def engine(self):
        return self._core.engine

    @property
    def connector(self):
        return self._core.connector

    @connector.setter
    def connector(self, connector: BaseConnector):
        connector.logger = self.logger
        self._core.connector = connector

    @property
    def lake(self) -> SmartDatalake:
        return self._lake

    @lake.setter
    def lake(self, lake: SmartDatalake):
        self._lake = lake

    @property
    def rows_count(self):
        if self._df_loaded:
            return self.dataframe.shape[0]
        elif self.connector is not None:
            return self.connector.rows_count
        else:
            raise ValueError(
                "Cannot determine rows_count. No dataframe or connector loaded."
            )

    @property
    def columns_count(self):
        if self._df_loaded:
            return self.dataframe.shape[1]
        elif self.connector is not None:
            return self.connector.columns_count
        else:
            raise ValueError(
                "Cannot determine columns_count. No dataframe or connector loaded."
            )

    def _truncate_haed_columns(self, df: DataFrameType, max_size=25) -> DataFrameType:
        """
        Truncate the columns of the dataframe to a maximum of 20 characters.

        Args:
            df (DataFrameType): Pandas or Polars dataframe

        Returns:
            DataFrameType: Pandas or Polars dataframe
        """

        if df_type(df) == "pandas":
            df_trunc = df.copy()

            for col in df.columns:
                if df[col].dtype == "object":
                    first_val = df[col].iloc[0]
                    if isinstance(first_val, str) and len(first_val) > max_size:
                        df_trunc[col] = df_trunc[col].str.slice(0, max_size - 3) + "..."
        elif df_type(df) == "polars":
            try:
                import polars as pl

                df_trunc = df.clone()

                for col in df.columns:
                    if df[col].dtype == pl.Utf8:
                        first_val = df[col][0]
                        if isinstance(first_val, str) and len(df_trunc[col]) > max_size:
                            df_trunc[col] = (
                                df_trunc[col].str.slice(0, max_size - 3) + "..."
                            )
            except ImportError:
                raise ImportError(
                    "Polars is not installed. "
                    "Please install Polars to use this feature."
                )

        return df_trunc

    def _get_sample_head(self) -> DataFrameType:
        head = None
        rows_to_display = 0 if self.lake.config.enforce_privacy else 5
        if not self._core._df_loaded and self.connector:
            head = self.connector.head()
        else:
            head = self.dataframe.head(rows_to_display)

        sampler = DataSampler(head)
        sampled_head = sampler.sample(rows_to_display)

        return self._truncate_haed_columns(sampled_head)

    @cached_property
    def head_csv(self):
        """
        Get the head of the dataframe as a CSV string.

        Returns:
            str: CSV string
        """
        df_head = self._get_sample_head()
        return df_head.to_csv(index=False)

    @property
    def last_prompt(self):
        return self.lake.last_prompt

    @property
    def last_prompt_id(self) -> str:
        return self.lake.last_prompt_id

    @property
    def last_code_generated(self):
        return self.lake.last_code_executed

    @property
    def last_result(self):
        return self.lake.last_result

    @property
    def last_error(self):
        return self.lake.last_error

    @property
    def cache(self):
        return self.lake.cache

    @property
    def middlewares(self):
        return self.lake.middlewares

    @property
    def logger(self):
        return self.lake.logger

    @logger.setter
    def logger(self, logger: Logger):
        self.lake.logger = logger

    @property
    def logs(self):
        return self.lake.logs

    @property
    def verbose(self):
        return self.lake.verbose

    @verbose.setter
    def verbose(self, verbose: bool):
        self.lake.verbose = verbose

    @property
<<<<<<< HEAD
    def logs(self):
        return self._dl.logs

    @property
    def verbose(self):
        return self._dl.verbose

    @verbose.setter
    def verbose(self, verbose: bool):
        self._dl.verbose = verbose

    @property
    def save_logs(self):
        return self._dl.save_logs

    @save_logs.setter
    def save_logs(self, save_logs: bool):
        self._dl.save_logs = save_logs

    @property
    def callback(self):
        return self._dl.callback

=======
    def callback(self):
        return self.lake.callback

>>>>>>> 483260c8
    @callback.setter
    def callback(self, callback: BaseCallback):
        self.lake.callback = callback

    @property
    def enforce_privacy(self):
        return self.lake.enforce_privacy

<<<<<<< HEAD
    @property
    def enforce_privacy(self):
        return self._dl.enforce_privacy

=======
>>>>>>> 483260c8
    @enforce_privacy.setter
    def enforce_privacy(self, enforce_privacy: bool):
        self.lake.enforce_privacy = enforce_privacy

    @property
<<<<<<< HEAD
    def enable_cache(self):
        return self._dl.enable_cache

    @enable_cache.setter
    def enable_cache(self, enable_cache: bool):
        self._dl.enable_cache = enable_cache

    @property
    def use_error_correction_framework(self):
        return self._dl.use_error_correction_framework
=======
    def use_error_correction_framework(self):
        return self.lake.use_error_correction_framework
>>>>>>> 483260c8

    @use_error_correction_framework.setter
    def use_error_correction_framework(self, use_error_correction_framework: bool):
        self.lake.use_error_correction_framework = use_error_correction_framework

    @property
    def custom_prompts(self):
<<<<<<< HEAD
        return self._dl.custom_prompts
=======
        return self.lake.custom_prompts
>>>>>>> 483260c8

    @custom_prompts.setter
    def custom_prompts(self, custom_prompts: dict):
        self.lake.custom_prompts = custom_prompts

    @property
    def save_charts(self):
        return self.lake.save_charts

<<<<<<< HEAD
    @property
    def save_charts(self):
        return self._dl.save_charts

=======
>>>>>>> 483260c8
    @save_charts.setter
    def save_charts(self, save_charts: bool):
        self.lake.save_charts = save_charts

    @property
    def save_charts_path(self):
        return self.lake.save_charts_path

<<<<<<< HEAD
    @property
    def save_charts_path(self):
        return self._dl.save_charts_path

=======
>>>>>>> 483260c8
    @save_charts_path.setter
    def save_charts_path(self, save_charts_path: str):
        self.lake.save_charts_path = save_charts_path

    @property
    def custom_whitelisted_dependencies(self):
        return self.lake.custom_whitelisted_dependencies

<<<<<<< HEAD
    @property
    def custom_whitelisted_dependencies(self):
        return self._dl.custom_whitelisted_dependencies

=======
>>>>>>> 483260c8
    @custom_whitelisted_dependencies.setter
    def custom_whitelisted_dependencies(
        self, custom_whitelisted_dependencies: List[str]
    ):
        self.lake.custom_whitelisted_dependencies = custom_whitelisted_dependencies

    @property
    def max_retries(self):
<<<<<<< HEAD
        return self._dl.max_retries
=======
        return self.lake.max_retries
>>>>>>> 483260c8

    @max_retries.setter
    def max_retries(self, max_retries: int):
        self.lake.max_retries = max_retries

    @property
    def llm(self):
<<<<<<< HEAD
        return self._dl.llm
=======
        return self.lake.llm
>>>>>>> 483260c8

    @llm.setter
    def llm(self, llm: Union[LLM, LangchainLLM]):
        self.lake.llm = llm

    @property
    def table_name(self):
        return self._table_name

    @property
    def table_description(self):
        return self._table_description

    def __getattr__(self, name):
        if name in self._core.__dir__():
            return getattr(self._core, name)
        elif name in self.dataframe.__dir__():
            return getattr(self.dataframe, name)
        else:
            return self.__getattribute__(name)

    def __getitem__(self, key):
        return self.dataframe.__getitem__(key)

    def __setitem__(self, key, value):
        return self.dataframe.__setitem__(key, value)

    def __dir__(self):
        return dir(self._core) + dir(self.dataframe) + dir(self.__class__)

    def __repr__(self):
        return self.dataframe.__repr__()

    def __len__(self):
        return len(self.dataframe)<|MERGE_RESOLUTION|>--- conflicted
+++ resolved
@@ -99,15 +99,6 @@
                 "Invalid input data. Must be a Pandas or Polars dataframe."
             )
 
-<<<<<<< HEAD
-    def __getattr__(self, name):
-        if name in self.__dict__:
-            return self.__dict__[name]
-        elif name in dir(SmartDataframe):
-            return object.__getattribute__(self, name)
-        elif hasattr(self._df, name):
-            return getattr(self._df, name)
-=======
         self._engine = engine
 
     def _validate_and_convert_dataframe(self, df: DataFrameType) -> DataFrameType:
@@ -122,7 +113,6 @@
                 raise ValueError(
                     "Invalid input data. We cannot convert it to a dataframe."
                 )
->>>>>>> 483260c8
         else:
             return df
 
@@ -389,35 +379,17 @@
         self.lake.verbose = verbose
 
     @property
-<<<<<<< HEAD
-    def logs(self):
-        return self._dl.logs
-
-    @property
-    def verbose(self):
-        return self._dl.verbose
-
-    @verbose.setter
-    def verbose(self, verbose: bool):
-        self._dl.verbose = verbose
-
-    @property
     def save_logs(self):
-        return self._dl.save_logs
+        return self.lake.save_logs
 
     @save_logs.setter
     def save_logs(self, save_logs: bool):
-        self._dl.save_logs = save_logs
-
-    @property
-    def callback(self):
-        return self._dl.callback
-
-=======
+        self.lake.save_logs = save_logs
+
+    @property
     def callback(self):
         return self.lake.callback
 
->>>>>>> 483260c8
     @callback.setter
     def callback(self, callback: BaseCallback):
         self.lake.callback = callback
@@ -426,33 +398,21 @@
     def enforce_privacy(self):
         return self.lake.enforce_privacy
 
-<<<<<<< HEAD
-    @property
-    def enforce_privacy(self):
-        return self._dl.enforce_privacy
-
-=======
->>>>>>> 483260c8
     @enforce_privacy.setter
     def enforce_privacy(self, enforce_privacy: bool):
         self.lake.enforce_privacy = enforce_privacy
 
     @property
-<<<<<<< HEAD
     def enable_cache(self):
-        return self._dl.enable_cache
+        return self.lake.enable_cache
 
     @enable_cache.setter
     def enable_cache(self, enable_cache: bool):
-        self._dl.enable_cache = enable_cache
-
-    @property
-    def use_error_correction_framework(self):
-        return self._dl.use_error_correction_framework
-=======
+        self.lake.enable_cache = enable_cache
+
+    @property
     def use_error_correction_framework(self):
         return self.lake.use_error_correction_framework
->>>>>>> 483260c8
 
     @use_error_correction_framework.setter
     def use_error_correction_framework(self, use_error_correction_framework: bool):
@@ -460,11 +420,7 @@
 
     @property
     def custom_prompts(self):
-<<<<<<< HEAD
-        return self._dl.custom_prompts
-=======
         return self.lake.custom_prompts
->>>>>>> 483260c8
 
     @custom_prompts.setter
     def custom_prompts(self, custom_prompts: dict):
@@ -474,13 +430,6 @@
     def save_charts(self):
         return self.lake.save_charts
 
-<<<<<<< HEAD
-    @property
-    def save_charts(self):
-        return self._dl.save_charts
-
-=======
->>>>>>> 483260c8
     @save_charts.setter
     def save_charts(self, save_charts: bool):
         self.lake.save_charts = save_charts
@@ -489,13 +438,6 @@
     def save_charts_path(self):
         return self.lake.save_charts_path
 
-<<<<<<< HEAD
-    @property
-    def save_charts_path(self):
-        return self._dl.save_charts_path
-
-=======
->>>>>>> 483260c8
     @save_charts_path.setter
     def save_charts_path(self, save_charts_path: str):
         self.lake.save_charts_path = save_charts_path
@@ -504,13 +446,6 @@
     def custom_whitelisted_dependencies(self):
         return self.lake.custom_whitelisted_dependencies
 
-<<<<<<< HEAD
-    @property
-    def custom_whitelisted_dependencies(self):
-        return self._dl.custom_whitelisted_dependencies
-
-=======
->>>>>>> 483260c8
     @custom_whitelisted_dependencies.setter
     def custom_whitelisted_dependencies(
         self, custom_whitelisted_dependencies: List[str]
@@ -519,11 +454,7 @@
 
     @property
     def max_retries(self):
-<<<<<<< HEAD
-        return self._dl.max_retries
-=======
         return self.lake.max_retries
->>>>>>> 483260c8
 
     @max_retries.setter
     def max_retries(self, max_retries: int):
@@ -531,11 +462,7 @@
 
     @property
     def llm(self):
-<<<<<<< HEAD
-        return self._dl.llm
-=======
         return self.lake.llm
->>>>>>> 483260c8
 
     @llm.setter
     def llm(self, llm: Union[LLM, LangchainLLM]):
