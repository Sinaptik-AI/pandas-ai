"""
A smart dataframe class is a wrapper around the pandas dataframe that allows you
to query it using natural language. It uses the LLMs to generate Python code from
natural language and then executes it on the dataframe.

Example:
    ```python
    from pandasai.smart_dataframe import SmartDataframe
    from pandasai.llm.openai import OpenAI
    
    df = pd.read_csv("examples/data/Loan payments data.csv")
    llm = OpenAI()
    
    df = SmartDataframe(df, config={"llm": llm})
    response = df.chat("What is the average loan amount?")
    print(response)
    # The average loan amount is $15,000.
    ```
"""

import hashlib

import pandas as pd
import pydantic

from pandasai.helpers.df_validator import DfValidator
from ..skills import Skill

from ..smart_datalake import SmartDatalake
from ..schemas.df_config import Config

from ..helpers.shortcuts import Shortcuts
from ..helpers.logger import Logger
from typing import List, Union, Optional
from .abstract_df import DataframeAbstract
from ..connectors.base import BaseConnector

from .df_head import DataframeHead
from .dataframe_proxy import DataframeProxy


class SmartDataframe(DataframeAbstract, Shortcuts):
    def __init__(
        self,
        df: Union[pd.DataFrame, pd.Series, BaseConnector, str, dict, list],
        name: str = None,
        description: str = None,
        custom_head: pd.DataFrame = None,
        config: Config = None,
        logger: Logger = None,
    ):
        """
        Args:
            df: A supported dataframe type, or a pandasai Connector
            name (str, optional): Name of the dataframe. Defaults to None.
            description (str, optional): Description of the dataframe. Defaults to "".
            custom_head (pd.DataFrame, optional): Sample head of the dataframe.
            config (Config, optional): Config to be used. Defaults to None.
            logger (Logger, optional): Logger to be used. Defaults to None.
        """
<<<<<<< HEAD

        # Define the dataframe proxy
        self.dataframe_proxy = DataframeProxy(df, logger)

        # Define the smart datalake
        self.lake = SmartDatalake([self], config, logger)
        self.lake.set_instance_type(self.__class__.__name__)

        # Set the df info
        self.table_name = name
        if self.table_name is None and self.connector:
            self.table_name = self.connector.fallback_name

        self.table_description = description

        self.head_df = DataframeHead(
            self.dataframe_proxy.connector,
            custom_head,
            samples_amount=0 if self.lake.config.enforce_privacy else 3,
        )
=======
        self._original_import = df

        if (
            isinstance(df, str)
            and not df.endswith(".csv")
            and not df.endswith(".parquet")
            and not df.endswith(".xlsx")
            and not df.startswith("https://docs.google.com/spreadsheets/")
        ):
            if not (df_config := self._load_from_config(df)):
                raise ValueError(
                    "Could not find a saved dataframe configuration "
                    "with the given name."
                )

            if "://" in df_config["import_path"]:
                df = self._instantiate_connector(df_config["import_path"])
            else:
                df = df_config["import_path"]

            if name is None:
                name = df_config["name"]
            if description is None:
                description = df_config["description"]
        self._core = SmartDataframeCore(df, logger)

        self._table_description = description
        self._table_name = name
        self._lake = SmartDatalake([self], config, logger)

        # set instance type in SmartDataLake
        self._lake.set_instance_type(self.__class__.__name__)

        # If no name is provided, use the fallback name provided the connector
        if self.connector:
            self._table_name = self.connector.fallback_name

        if custom_head is not None:
            self._custom_head = custom_head.to_csv(index=False)
>>>>>>> 3f4b1e55

    def add_skills(self, *skills: Skill):
        """
        Add Skills to PandasAI
        """
        self.lake.add_skills(*skills)

    def chat(self, query: str, output_type: Optional[str] = None):
        """
        Run a query on the dataframe.

        Args:
            query (str): Query to run on the dataframe
            output_type (Optional[str]): Add a hint for LLM of which
                type should be returned by `analyze_data()` in generated
                code. Possible values: "number", "dataframe", "plot", "string":
                    * number - specifies that user expects to get a number
                        as a response object
                    * dataframe - specifies that user expects to get
                        pandas dataframe as a response object
                    * plot - specifies that user expects LLM to build
                        a plot
                    * string - specifies that user expects to get text
                        as a response object

        Raises:
            ValueError: If the query is empty
        """
        return self.lake.chat(query, output_type)

    def column_hash(self) -> str:
        """
        Get the hash of the columns of the dataframe.

        Returns:
            str: Hash of the columns of the dataframe
        """
        if self.dataframe is None:
            self.load_connector()

        if self.dataframe_proxy is None and self.connector:
            return self.connector.column_hash

        columns_str = "".join(self.dataframe.columns)
        hash_object = hashlib.sha256(columns_str.encode())
        return hash_object.hexdigest()

    def validate(self, schema: pydantic.BaseModel):
        """
        Validates Dataframe rows on the basis Pydantic schema input
        (Args):
            schema: Pydantic schema class
            verbose: Print Errors
        """
        df_validator = DfValidator(self.dataframe_proxy)
        return df_validator.validate(schema)

    @property
    def dataframe(self):
        return self.dataframe_proxy.df

    @property
    def connector(self):
        return self.dataframe_proxy.connector

    @connector.setter
    def connector(self, connector: BaseConnector):
        connector.logger = self.logger
        self.dataframe_proxy.connector = connector

    @property
    def rows_count(self):
        return self.connector.rows_count

    @property
    def columns_count(self):
        return self.connector.columns_count

    @property
    def last_prompt(self):
        return self.lake.last_prompt

    @property
    def last_code_generated(self):
        return self.lake.last_code_generated

    @property
    def last_code_executed(self):
        return self.lake.last_code_executed

    @property
    def last_result(self):
        return self.lake.last_result

    @property
    def last_error(self):
        return self.lake.last_error

    @property
    def cache(self):
        return self.lake.cache

    @property
    def logs(self):
        return self.lake.logs

    @property
    def llm(self):
        return self.lake.llm

    @property
    def last_query_log_id(self):
        return self.lake.last_query_log_id

    def __getattr__(self, name):
        return self.dataframe_proxy.__getattribute__(name)

    def __getitem__(self, key):
        return self.dataframe_proxy.__getitem__(key)

    def __setitem__(self, key, value):
        return self.dataframe_proxy.__setitem__(key, value)

    def __dir__(self):
        return dir(self.dataframe_proxy) + dir(self.__class__)

    def __repr__(self):
        return self.dataframe_proxy.__repr__()

    def __len__(self):
        return self.dataframe_proxy.connector.rows_count

    def __eq__(self, other):
        return self.dataframe_proxy.connector.equals(other.dataframe_proxy.connector)

    def get_query_exec_func(self):
        return self.dataframe_proxy.connector.execute_direct_sql_query

    def load_connector(self, partial: bool = False):
        self.dataframe_proxy.load_connector(partial)


def load_smartdataframes(
    dfs: List[Union[pd.DataFrame, BaseConnector, SmartDataframe, str, dict, list]],
    config: Config = None,
) -> List[SmartDataframe]:
    """
    Load all the dataframes to be used in the smart datalake.

    Args:
        dfs (List[Union[pd.DataFrame, BaseConnector, SmartDataframe, str, dict, list]]):
    """

    smart_dfs = []
    for df in dfs:
        if not isinstance(df, SmartDataframe):
            smart_dfs.append(SmartDataframe(df, config=config))
        else:
            smart_dfs.append(df)

    return smart_dfs<|MERGE_RESOLUTION|>--- conflicted
+++ resolved
@@ -58,7 +58,6 @@
             config (Config, optional): Config to be used. Defaults to None.
             logger (Logger, optional): Logger to be used. Defaults to None.
         """
-<<<<<<< HEAD
 
         # Define the dataframe proxy
         self.dataframe_proxy = DataframeProxy(df, logger)
@@ -71,6 +70,8 @@
         self.table_name = name
         if self.table_name is None and self.connector:
             self.table_name = self.connector.fallback_name
+        if self.connector:
+            self._table_name = self.connector.fallback_name
 
         self.table_description = description
 
@@ -79,47 +80,6 @@
             custom_head,
             samples_amount=0 if self.lake.config.enforce_privacy else 3,
         )
-=======
-        self._original_import = df
-
-        if (
-            isinstance(df, str)
-            and not df.endswith(".csv")
-            and not df.endswith(".parquet")
-            and not df.endswith(".xlsx")
-            and not df.startswith("https://docs.google.com/spreadsheets/")
-        ):
-            if not (df_config := self._load_from_config(df)):
-                raise ValueError(
-                    "Could not find a saved dataframe configuration "
-                    "with the given name."
-                )
-
-            if "://" in df_config["import_path"]:
-                df = self._instantiate_connector(df_config["import_path"])
-            else:
-                df = df_config["import_path"]
-
-            if name is None:
-                name = df_config["name"]
-            if description is None:
-                description = df_config["description"]
-        self._core = SmartDataframeCore(df, logger)
-
-        self._table_description = description
-        self._table_name = name
-        self._lake = SmartDatalake([self], config, logger)
-
-        # set instance type in SmartDataLake
-        self._lake.set_instance_type(self.__class__.__name__)
-
-        # If no name is provided, use the fallback name provided the connector
-        if self.connector:
-            self._table_name = self.connector.fallback_name
-
-        if custom_head is not None:
-            self._custom_head = custom_head.to_csv(index=False)
->>>>>>> 3f4b1e55
 
     def add_skills(self, *skills: Skill):
         """
