"""
A smart dataframe class is a wrapper around the pandas/polars dataframe that allows you
to query it using natural language. It uses the LLMs to generate Python code from
natural language and then executes it on the dataframe.

Example:
    ```python
    from pandasai.smart_dataframe import SmartDataframe
    from pandasai.llm.openai import OpenAI
    
    df = pd.read_csv("examples/data/Loan payments data.csv")
    llm = OpenAI()
    
    df = SmartDataframe(df, config={"llm": llm})
    response = df.chat("What is the average loan amount?")
    print(response)
    # The average loan amount is $15,000.
    ```
"""

import hashlib
from io import StringIO

import pandas as pd
from functools import cached_property
import pydantic

from pandasai.helpers.df_validator import DfValidator
from pandasai.skills import skill

from ..smart_datalake import SmartDatalake
from ..schemas.df_config import Config
from ..helpers.data_sampler import DataSampler

from ..helpers.shortcuts import Shortcuts
from ..helpers.logger import Logger
from ..helpers.df_config_manager import DfConfigManager
from ..helpers.from_google_sheets import from_google_sheets
from typing import Any, List, Union, Optional
from ..middlewares.base import Middleware
from ..helpers.df_info import DataFrameType, df_type
from .abstract_df import DataframeAbstract
from ..callbacks.base import BaseCallback
from ..llm import LLM, LangchainLLM
from ..connectors.base import BaseConnector


class SmartDataframeCore:
    """
    A smart dataframe class is a wrapper around the pandas/polars dataframe that allows
    you to query it using natural language. It uses the LLMs to generate Python code
    from natural language and then executes it on the dataframe.
    """

    _df = None
    _df_loaded: bool = True
    _temporary_loaded: bool = False
    _connector: BaseConnector = None
    _engine: str = None
    _logger: Logger = None

    def __init__(self, df: DataFrameType, logger: Logger = None):
        self._logger = logger
        self._load_dataframe(df)

    def _load_dataframe(self, df):
        """
        Load the dataframe from a file or a connector.

        Args:
            df (Union[pd.DataFrame, pl.DataFrame, BaseConnector]):
            Pandas or Polars dataframe or a connector.
        """
        if isinstance(df, BaseConnector):
            self.dataframe = None
            self.connector = df
            self.connector.logger = self._logger
            self._df_loaded = False
        elif isinstance(df, str):
            self.dataframe = self._import_from_file(df)
        elif isinstance(df, pd.Series):
            self.dataframe = df.to_frame()
        elif isinstance(df, (list, dict)):
            # if the list can be converted to a dataframe, convert it
            # otherwise, raise an error
            try:
                self.dataframe = pd.DataFrame(df)
            except ValueError as e:
                raise ValueError(
                    "Invalid input data. We cannot convert it to a dataframe."
                ) from e
        else:
            self.dataframe = df

    def _import_from_file(self, file_path: str):
        """
        Import a dataframe from a file (csv, parquet, xlsx)

        Args:
            file_path (str): Path to the file to be imported.

        Returns:
            pd.DataFrame: Pandas dataframe
        """

        if file_path.endswith(".csv"):
            return pd.read_csv(file_path)
        elif file_path.endswith(".parquet"):
            return pd.read_parquet(file_path)
        elif file_path.endswith(".xlsx"):
            return pd.read_excel(file_path)
        elif file_path.startswith("https://docs.google.com/spreadsheets/"):
            return from_google_sheets(file_path)[0]
        else:
            raise ValueError("Invalid file format.")

    def _load_engine(self):
        """
        Load the engine of the dataframe (Pandas or Polars)
        """
        engine = df_type(self._df)

        if engine is None:
            raise ValueError(
                "Invalid input data. Must be a Pandas or Polars dataframe."
            )

        self._engine = engine

    def _validate_and_convert_dataframe(self, df: DataFrameType) -> DataFrameType:
        """
        Validate the dataframe and convert it to a Pandas or Polars dataframe.

        Args:
            df (DataFrameType): Pandas or Polars dataframe or path to a file

        Returns:
            DataFrameType: Pandas or Polars dataframe
        """
        if isinstance(df, str):
            return self._import_from_file(df)
        elif isinstance(df, (list, dict)):
            # if the list or dictionary can be converted to a dataframe, convert it
            # otherwise, raise an error
            try:
                return pd.DataFrame(df)
            except ValueError as e:
                raise ValueError(
                    "Invalid input data. We cannot convert it to a dataframe."
                ) from e
        else:
            return df

    def load_connector(self, temporary: bool = False):
        """
        Load a connector into the smart dataframe

        Args:
            temporary (bool): Whether the connector is for one time usage.
                If `True` passed, the connector will be unbound during
                the next call of `dataframe` providing that dataframe has
                been loaded.
        """
        self.dataframe = self.connector.execute()
        self._df_loaded = True
        self._temporary_loaded = temporary

    def _unload_connector(self):
        """
        Unload the connector from the smart dataframe.
        This is done when a partial dataframe is loaded from a connector (i.e.
        because of a filter) and we want to load the full dataframe or a different
        partial dataframe.
        """
        self._df = None
        self._df_loaded = False
        self._temporary_loaded = False

    @property
    def dataframe(self) -> DataFrameType:
        if self._df_loaded:
            return_df = None

            if self._engine == "polars":
                return_df = self._df.clone()
            elif self._engine == "pandas":
                return_df = self._df.copy()

            if self.has_connector and self._df_loaded and self._temporary_loaded:
                self._unload_connector()

            return return_df
        elif self.has_connector:
            return None

    @dataframe.setter
    def dataframe(self, df: DataFrameType):
        """
        Load a dataframe into the smart dataframe

        Args:
            df (DataFrameType): Pandas or Polars dataframe or path to a file
        """
        df = self._validate_and_convert_dataframe(df)
        self._df = df

        if df is not None:
            self._load_engine()

    @property
    def engine(self) -> str:
        return self._engine

    @property
    def connector(self):
        return self._connector

    @connector.setter
    def connector(self, connector: BaseConnector):
        self._connector = connector

    @property
    def has_connector(self):
        return self._connector is not None


class SmartDataframe(DataframeAbstract, Shortcuts):
    _table_name: str
    _table_description: str
    _sample_head: str = None
    _original_import: any
    _core: SmartDataframeCore
    _lake: SmartDatalake

    def __init__(
        self,
        df: DataFrameType,
        name: str = None,
        description: str = None,
        sample_head: pd.DataFrame = None,
        config: Config = None,
        logger: Logger = None,
    ):
        """
        Args:
            df (Union[pd.DataFrame, pl.DataFrame]): Pandas or Polars dataframe
            name (str, optional): Name of the dataframe. Defaults to None.
            description (str, optional): Description of the dataframe. Defaults to "".
            sample_head (pd.DataFrame, optional): Sample head of the dataframe.
            config (Config, optional): Config to be used. Defaults to None.
            logger (Logger, optional): Logger to be used. Defaults to None.
        """
        self._original_import = df

<<<<<<< HEAD
        if isinstance(df, str):
            if not (
                df.endswith(".csv")
                or df.endswith(".parquet")
                or df.endswith(".xlsx")
                or df.startswith("https://docs.google.com/spreadsheets/")
            ):
                if not (df_config := self._load_from_config(df)):
                    raise ValueError(
                        "Could not find a saved dataframe configuration "
                        "with the given name."
                    )

                if "://" in df_config["import_path"]:
                    connector_name = df_config["import_path"].split("://")[0]
                    connector_path = df_config["import_path"].split("://")[1]
                    connector_host = connector_path.split(":")[0]
                    connector_port = connector_path.split(":")[1].split("/")[0]
                    connector_database = connector_path.split(":")[1].split("/")[1]
                    connector_table = connector_path.split(":")[1].split("/")[2]

                    connector_data = {
                        "host": connector_host,
                        "database": connector_database,
                        "table": connector_table,
                    }
                    if connector_port:
                        connector_data["port"] = connector_port

                    # instantiate the connector
                    df = getattr(
                        __import__(
                            "pandasai.connectors", fromlist=[connector_name]
                        ),
                        connector_name,
                    )(config=connector_data)
                else:
                    df = df_config["import_path"]

                if name is None:
                    name = df_config["name"]
                if description is None:
                    description = df_config["description"]
=======
        if (
            isinstance(df, str)
            and not df.endswith(".csv")
            and not df.endswith(".parquet")
            and not df.endswith(".xlsx")
            and not df.startswith("https://docs.google.com/spreadsheets/")
        ):
            if not (df_config := self._load_from_config(df)):
                raise ValueError(
                    "Could not find a saved dataframe configuration "
                    "with the given name."
                )

            if "://" in df_config["import_path"]:
                df = self._instantiate_connector(df_config["import_path"])
            else:
                df = df_config["import_path"]

            if name is None:
                name = df_config["name"]
            if description is None:
                description = df_config["description"]
>>>>>>> 5537a7e6
        self._core = SmartDataframeCore(df, logger)

        self._table_description = description
        self._table_name = name
        self._lake = SmartDatalake([self], config, logger)

        # set instance type in SmartDataLake
        self._lake.set_instance_type(self.__class__.__name__)

        # If no name is provided, use the fallback name provided the connector
        if self._table_name is None and self.connector:
            self._table_name = self.connector.fallback_name

        if sample_head is not None:
            self._sample_head = sample_head.to_csv(index=False)

    def add_middlewares(self, *middlewares: Optional[Middleware]):
        """
        Add middlewares to PandasAI instance.

        Args:
            *middlewares: Middlewares to be added

        """
        self.lake.add_middlewares(*middlewares)

    def add_skills(self, *skills: List[skill]):
        """
        Add Skills to PandasAI
        """
        self.lake.add_skills(*skills)

    def chat(self, query: str, output_type: Optional[str] = None):
        """
        Run a query on the dataframe.

        Args:
            query (str): Query to run on the dataframe
            output_type (Optional[str]): Add a hint for LLM of which
                type should be returned by `analyze_data()` in generated
                code. Possible values: "number", "dataframe", "plot", "string":
                    * number - specifies that user expects to get a number
                        as a response object
                    * dataframe - specifies that user expects to get
                        pandas/polars dataframe as a response object
                    * plot - specifies that user expects LLM to build
                        a plot
                    * string - specifies that user expects to get text
                        as a response object

        Raises:
            ValueError: If the query is empty
        """
        return self.lake.chat(query, output_type)

    def column_hash(self) -> str:
        """
        Get the hash of the columns of the dataframe.

        Returns:
            str: Hash of the columns of the dataframe
        """
        if not self._core._df_loaded and self.connector:
            return self.connector.column_hash

        columns_str = "".join(self.dataframe.columns)
        hash_object = hashlib.sha256(columns_str.encode())
        return hash_object.hexdigest()

    def save(self, name: str = None):
        """
        Saves the dataframe configuration to be used for later

        Args:
            name (str, optional): Name of the dataframe configuration. Defaults to None.
        """

        config_manager = DfConfigManager(self)
        config_manager.save(name)

    def load_connector(self, temporary: bool = False):
        """
        Load a connector into the smart dataframe

        Args:
            temporary (bool, optional): Whether the connector is temporary or not.
            Defaults to False.
        """
        self._core.load_connector(temporary)

    def _instantiate_connector(self, import_path: str) -> BaseConnector:
        connector_name = import_path.split("://")[0]
        connector_path = import_path.split("://")[1]
        connector_host = connector_path.split(":")[0]
        connector_port = connector_path.split(":")[1].split("/")[0]
        connector_database = connector_path.split(":")[1].split("/")[1]
        connector_table = connector_path.split(":")[1].split("/")[2]

        connector_data = {
            "host": connector_host,
            "database": connector_database,
            "table": connector_table,
        }
        if connector_port:
            connector_data["port"] = connector_port

        # instantiate the connector
        return getattr(
            __import__("pandasai.connectors", fromlist=[connector_name]),
            connector_name,
        )(config=connector_data)

    def _truncate_head_columns(self, df: DataFrameType, max_size=25) -> DataFrameType:
        """
        Truncate the columns of the dataframe to a maximum of 20 characters.

        Args:
            df (DataFrameType): Pandas or Polars dataframe

        Returns:
            DataFrameType: Pandas or Polars dataframe
        """

        if df_type(df) == "pandas":
            df_trunc = df.copy()

            for col in df.columns:
                if df[col].dtype == "object":
                    first_val = df[col].iloc[0]
                    if isinstance(first_val, str) and len(first_val) > max_size:
                        df_trunc[col] = df_trunc[col].str.slice(0, max_size - 3) + "..."
        elif df_type(df) == "polars":
            try:
                import polars as pl

                df_trunc = df.clone()

                for col in df.columns:
                    if df[col].dtype == pl.Utf8:
                        first_val = df[col][0]
                        if isinstance(first_val, str) and len(df_trunc[col]) > max_size:
                            df_trunc[col] = (
                                df_trunc[col].str.slice(0, max_size - 3) + "..."
                            )
            except ImportError as e:
                raise ImportError(
                    "Polars is not installed. "
                    "Please install Polars to use this feature."
                ) from e

        return df_trunc

    def _get_sample_head(self) -> DataFrameType:
        head = None
        rows_to_display = 0 if self.lake.config.enforce_privacy else 5
        if self._sample_head is not None:
            head = self.sample_head
        elif not self._core._df_loaded and self.connector:
            head = self.connector.head()
        else:
            head = self.dataframe.head(rows_to_display)

        if head is None:
            return None

        sampler = DataSampler(head)
        sampled_head = sampler.sample(rows_to_display)

        if self.lake.config.enforce_privacy:
            return sampled_head
        else:
            return self._truncate_head_columns(sampled_head)

    def _load_from_config(self, name: str):
        """
        Loads a saved dataframe configuration
        """

        config_manager = DfConfigManager(self)
        return config_manager.load(name)

    @property
    def dataframe(self) -> DataFrameType:
        return self._core.dataframe

    @property
    def engine(self):
        return self._core.engine

    @property
    def connector(self):
        return self._core.connector

    @connector.setter
    def connector(self, connector: BaseConnector):
        connector.logger = self.logger
        self._core.connector = connector

    def validate(self, schema: pydantic.BaseModel):
        """
        Validates Dataframe rows on the basis Pydantic schema input
        (Args):
            schema: Pydantic schema class
            verbose: Print Errors
        """
        df_validator = DfValidator(self.dataframe)
        return df_validator.validate(schema)

    @property
    def lake(self) -> SmartDatalake:
        return self._lake

    @lake.setter
    def lake(self, lake: SmartDatalake):
        self._lake = lake

    @property
    def rows_count(self):
        if self._core._df_loaded:
            return self.dataframe.shape[0]
        elif self.connector is not None:
            return self.connector.rows_count
        else:
            raise ValueError(
                "Cannot determine rows_count. No dataframe or connector loaded."
            )

    @property
    def columns_count(self):
        if self._core._df_loaded:
            return self.dataframe.shape[1]
        elif self.connector is not None:
            return self.connector.columns_count
        else:
            raise ValueError(
                "Cannot determine columns_count. No dataframe or connector loaded."
            )

    @cached_property
    def head_df(self):
        """
        Get the head of the dataframe as a dataframe.

        Returns:
            DataFrameType: Pandas or Polars dataframe
        """
        return self._get_sample_head()

    @cached_property
    def head_csv(self):
        """
        Get the head of the dataframe as a CSV string.

        Returns:
            str: CSV string
        """
        df_head = self._get_sample_head()
        return df_head.to_csv(index=False)

    @property
    def last_prompt(self):
        return self.lake.last_prompt

    @property
    def last_prompt_id(self) -> str:
        return self.lake.last_prompt_id

    @property
    def last_code_generated(self):
        return self.lake.last_code_executed

    @property
    def last_code_executed(self):
        return self.lake.last_code_executed

    @property
    def last_result(self):
        return self.lake.last_result

    @property
    def last_error(self):
        return self.lake.last_error

    @property
    def cache(self):
        return self.lake.cache

    @property
    def middlewares(self):
        return self.lake.middlewares

    def original_import(self):
        return self._original_import

    @property
    def logger(self):
        return self.lake.logger

    @logger.setter
    def logger(self, logger: Logger):
        self.lake.logger = logger

    @property
    def logs(self):
        return self.lake.logs

    @property
    def verbose(self):
        return self.lake.verbose

    @verbose.setter
    def verbose(self, verbose: bool):
        self.lake.verbose = verbose

    @property
    def save_logs(self):
        return self.lake.save_logs

    @save_logs.setter
    def save_logs(self, save_logs: bool):
        self.lake.save_logs = save_logs

    @property
    def callback(self):
        return self.lake.callback

    @callback.setter
    def callback(self, callback: BaseCallback):
        self.lake.callback = callback

    @property
    def enforce_privacy(self):
        return self.lake.enforce_privacy

    @enforce_privacy.setter
    def enforce_privacy(self, enforce_privacy: bool):
        self.lake.enforce_privacy = enforce_privacy

    @property
    def enable_cache(self):
        return self.lake.enable_cache

    @enable_cache.setter
    def enable_cache(self, enable_cache: bool):
        self.lake.enable_cache = enable_cache

    @property
    def use_error_correction_framework(self):
        return self.lake.use_error_correction_framework

    @use_error_correction_framework.setter
    def use_error_correction_framework(self, use_error_correction_framework: bool):
        self.lake.use_error_correction_framework = use_error_correction_framework

    @property
    def custom_prompts(self):
        return self.lake.custom_prompts

    @custom_prompts.setter
    def custom_prompts(self, custom_prompts: dict):
        self.lake.custom_prompts = custom_prompts

    @property
    def save_charts(self):
        return self.lake.save_charts

    @save_charts.setter
    def save_charts(self, save_charts: bool):
        self.lake.save_charts = save_charts

    @property
    def save_charts_path(self):
        return self.lake.save_charts_path

    @save_charts_path.setter
    def save_charts_path(self, save_charts_path: str):
        self.lake.save_charts_path = save_charts_path

    @property
    def custom_whitelisted_dependencies(self):
        return self.lake.custom_whitelisted_dependencies

    @custom_whitelisted_dependencies.setter
    def custom_whitelisted_dependencies(
        self, custom_whitelisted_dependencies: List[str]
    ):
        self.lake.custom_whitelisted_dependencies = custom_whitelisted_dependencies

    @property
    def max_retries(self):
        return self.lake.max_retries

    @max_retries.setter
    def max_retries(self, max_retries: int):
        self.lake.max_retries = max_retries

    @property
    def llm(self):
        return self.lake.llm

    @llm.setter
    def llm(self, llm: Union[LLM, LangchainLLM]):
        self.lake.llm = llm

    @property
    def table_name(self):
        return self._table_name

    @property
    def table_description(self):
        return self._table_description

    @property
    def sample_head(self):
        data = StringIO(self._sample_head)
        return pd.read_csv(data)

    @property
    def last_reasoning(self):
        return self.lake.last_reasoning

    @property
    def last_answer(self):
        return self.lake.last_answer

    @sample_head.setter
    def sample_head(self, sample_head: pd.DataFrame):
        self._sample_head = sample_head.to_csv(index=False)

    def __getattr__(self, name):
        if name in self._core.__dir__():
            return getattr(self._core, name)
        elif name in self.dataframe.__dir__():
            return getattr(self.dataframe, name)
        else:
            return self.__getattribute__(name)

    def __getitem__(self, key):
        return self.dataframe.__getitem__(key)

    def __setitem__(self, key, value):
        return self.dataframe.__setitem__(key, value)

    def __dir__(self):
        return dir(self._core) + dir(self.dataframe) + dir(self.__class__)

    def __repr__(self):
        return self.dataframe.__repr__()

    def __len__(self):
        return len(self.dataframe)


def load_smartdataframes(
    dfs: List[Union[DataFrameType, Any]], config: Config
) -> List[SmartDataframe]:
    """
    Load all the dataframes to be used in the smart datalake.

    Args:
        dfs (List[Union[DataFrameType, Any]]): List of dataframes to be used
    """

    from ..smart_dataframe import SmartDataframe

    smart_dfs = []
    for df in dfs:
        if not isinstance(df, SmartDataframe):
            smart_dfs.append(SmartDataframe(df, config=config))
        else:
            smart_dfs.append(df)

    return smart_dfs<|MERGE_RESOLUTION|>--- conflicted
+++ resolved
@@ -252,51 +252,6 @@
         """
         self._original_import = df
 
-<<<<<<< HEAD
-        if isinstance(df, str):
-            if not (
-                df.endswith(".csv")
-                or df.endswith(".parquet")
-                or df.endswith(".xlsx")
-                or df.startswith("https://docs.google.com/spreadsheets/")
-            ):
-                if not (df_config := self._load_from_config(df)):
-                    raise ValueError(
-                        "Could not find a saved dataframe configuration "
-                        "with the given name."
-                    )
-
-                if "://" in df_config["import_path"]:
-                    connector_name = df_config["import_path"].split("://")[0]
-                    connector_path = df_config["import_path"].split("://")[1]
-                    connector_host = connector_path.split(":")[0]
-                    connector_port = connector_path.split(":")[1].split("/")[0]
-                    connector_database = connector_path.split(":")[1].split("/")[1]
-                    connector_table = connector_path.split(":")[1].split("/")[2]
-
-                    connector_data = {
-                        "host": connector_host,
-                        "database": connector_database,
-                        "table": connector_table,
-                    }
-                    if connector_port:
-                        connector_data["port"] = connector_port
-
-                    # instantiate the connector
-                    df = getattr(
-                        __import__(
-                            "pandasai.connectors", fromlist=[connector_name]
-                        ),
-                        connector_name,
-                    )(config=connector_data)
-                else:
-                    df = df_config["import_path"]
-
-                if name is None:
-                    name = df_config["name"]
-                if description is None:
-                    description = df_config["description"]
-=======
         if (
             isinstance(df, str)
             and not df.endswith(".csv")
@@ -319,7 +274,6 @@
                 name = df_config["name"]
             if description is None:
                 description = df_config["description"]
->>>>>>> 5537a7e6
         self._core = SmartDataframeCore(df, logger)
 
         self._table_description = description
