--- conflicted
+++ resolved
@@ -13,71 +13,29 @@
     Pass Context to the pipeline which is accessible to each step via kwargs
     """
 
-<<<<<<< HEAD
-=======
-    _dfs: List[Union[DataFrameType, Any]]
-    _memory: Memory
-    _skills: SkillsManager
-    _cache: Optional[Cache]
-    _config: Config
-    _query_exec_tracker: QueryExecTracker
-    _intermediate_values: dict
-
->>>>>>> cdbed911
     def __init__(
         self,
         dfs: List[Union[pd.DataFrame, Any]],
         config: Optional[Union[Config, dict]] = None,
-<<<<<<< HEAD
-        memory: Memory = None,
-        skills_manager: SkillsManager = None,
-        cache: Cache = None,
-        query_exec_tracker: QueryExecTracker = None,
-        initial_values: dict = None,
-=======
         memory: Optional[Memory] = None,
-        skills: Optional[SkillsManager] = None,
+        skills_manager: Optional[SkillsManager] = None,
         cache: Optional[Cache] = None,
         query_exec_tracker: Optional[QueryExecTracker] = None,
->>>>>>> cdbed911
+        initial_values: dict = None,
     ) -> None:
         from pandasai.smart_dataframe import load_smartdataframes
 
         if isinstance(config, dict):
             config = Config(**config)
 
-<<<<<<< HEAD
         self.dfs = load_smartdataframes(dfs, config)
         self.memory = memory or Memory()
         self.skills_manager = skills_manager or SkillsManager()
-=======
-        self._dfs = load_smartdataframes(dfs, config)
-        self._memory = memory if memory is not None else Memory()
-        self._skills = skills if skills is not None else SkillsManager()
+
         if config.enable_cache:
             self._cache = cache if cache is not None else Cache()
         else:
             self._cache = None
-        self._config = config
-        self._query_exec_tracker = query_exec_tracker
-        self._intermediate_values = {}
-
-    @property
-    def dfs(self) -> List[Union[DataFrameType, Any]]:
-        return self._dfs
-
-    @property
-    def memory(self):
-        return self._memory
-
-    @property
-    def skills(self):
-        return self._skills
->>>>>>> cdbed911
-
-        self.cache = None
-        if cache is None and config.enable_cache:
-            self.cache = cache or Cache()
 
         self.config = config
         self.query_exec_tracker = query_exec_tracker or QueryExecTracker()
