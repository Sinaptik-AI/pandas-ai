import importlib
from typing import Optional

import pandas as pd

from pandasai.dataframe.virtual_dataframe import VirtualDataFrame
from pandasai.exceptions import InvalidDataSourceType, MaliciousQueryError
from pandasai.helpers.sql_sanitizer import is_sql_query_safe

from ..constants import (
    SUPPORTED_SOURCE_CONNECTORS,
)
from .loader import DatasetLoader
from .query_builder import QueryBuilder
from .semantic_layer_schema import SemanticLayerSchema


class SQLDatasetLoader(DatasetLoader):
    """
    Loader for SQL-based datasets.
    """

    def __init__(self, schema: SemanticLayerSchema, dataset_path: str):
        super().__init__(schema, dataset_path)
        self.query_builder: QueryBuilder = QueryBuilder(schema)

    def load(self) -> VirtualDataFrame:
        return VirtualDataFrame(
            schema=self.schema,
            data_loader=SQLDatasetLoader(self.schema, self.dataset_path),
            path=self.dataset_path,
        )

    def execute_query(self, query: str, params: Optional[list] = None) -> pd.DataFrame:
        source_type = self.schema.source.type
        connection_info = self.schema.source.connection

        formatted_query = self.query_builder.format_query(query)
        load_function = self._get_loader_function(source_type)
<<<<<<< HEAD
=======

        if not is_sql_query_safe(formatted_query):
            raise MaliciousQueryError(
                "The SQL query is deemed unsafe and will not be executed."
            )

>>>>>>> 4ca228fe
        try:
            dataframe: pd.DataFrame = load_function(
                connection_info, formatted_query, params
            )
            return self._apply_transformations(dataframe)
        except Exception as e:
            raise RuntimeError(
                f"Failed to execute query for '{source_type}' with: {formatted_query}"
            ) from e

    @staticmethod
    def _get_loader_function(source_type: str):
        try:
            module_name = SUPPORTED_SOURCE_CONNECTORS[source_type]
            module = importlib.import_module(module_name)
            return getattr(module, f"load_from_{source_type}")
        except KeyError:
            raise InvalidDataSourceType(f"Unsupported data source type: {source_type}")
        except ImportError as e:
            raise ImportError(
                f"{source_type.capitalize()} connector not found. Please install the correct library."
            ) from e

    def load_head(self) -> pd.DataFrame:
        query = self.query_builder.get_head_query()
        return self.execute_query(query)

    def get_row_count(self) -> int:
        query = self.query_builder.get_row_count()
        result = self.execute_query(query)
        return result.iloc[0, 0]<|MERGE_RESOLUTION|>--- conflicted
+++ resolved
@@ -37,15 +37,11 @@
 
         formatted_query = self.query_builder.format_query(query)
         load_function = self._get_loader_function(source_type)
-<<<<<<< HEAD
-=======
 
         if not is_sql_query_safe(formatted_query):
             raise MaliciousQueryError(
                 "The SQL query is deemed unsafe and will not be executed."
             )
-
->>>>>>> 4ca228fe
         try:
             dataframe: pd.DataFrame = load_function(
                 connection_info, formatted_query, params
