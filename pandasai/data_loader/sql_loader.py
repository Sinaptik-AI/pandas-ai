import importlib
from typing import Optional

import pandas as pd

from pandasai.dataframe.virtual_dataframe import VirtualDataFrame
from pandasai.exceptions import InvalidDataSourceType, MaliciousQueryError
from pandasai.helpers.sql_sanitizer import is_sql_query_safe

from ..constants import (
    SUPPORTED_SOURCE_CONNECTORS,
)
from .loader import DatasetLoader
from .query_builder import QueryBuilder
from .semantic_layer_schema import SemanticLayerSchema


class SQLDatasetLoader(DatasetLoader):
    """
    Loader for SQL-based datasets.
    """

    def __init__(self, schema: SemanticLayerSchema, dataset_path: str):
        super().__init__(schema, dataset_path)
        self.query_builder: QueryBuilder = QueryBuilder(schema)

    def load(self) -> VirtualDataFrame:
        return VirtualDataFrame(
            schema=self.schema,
            data_loader=SQLDatasetLoader(self.schema, self.dataset_path),
            path=self.dataset_path,
        )

    def execute_query(self, query: str, params: Optional[list] = None) -> pd.DataFrame:
        source_type = self.schema.source.type
        connection_info = self.schema.source.connection

        formatted_query = self.query_builder.format_query(query)
        load_function = self._get_loader_function(source_type)
<<<<<<< HEAD

        if not is_sql_query_safe(formatted_query):
            raise MaliciousQueryError("The SQL query is deemed unsafe and will not be executed.")

=======
>>>>>>> 847757a5
        try:
            dataframe: pd.DataFrame = load_function(
                connection_info, formatted_query, params
            )
            return self._apply_transformations(dataframe)
        except Exception as e:
            raise RuntimeError(
                f"Failed to execute query for '{source_type}' with: {formatted_query}"
            ) from e

    @staticmethod
    def _get_loader_function(source_type: str):
        try:
            module_name = SUPPORTED_SOURCE_CONNECTORS[source_type]
            module = importlib.import_module(module_name)
            return getattr(module, f"load_from_{source_type}")
        except KeyError:
            raise InvalidDataSourceType(f"Unsupported data source type: {source_type}")
        except ImportError as e:
            raise ImportError(
                f"{source_type.capitalize()} connector not found. Please install the correct library."
            ) from e

    def load_head(self) -> pd.DataFrame:
        query = self.query_builder.get_head_query()
        return self.execute_query(query)

    def get_row_count(self) -> int:
        query = self.query_builder.get_row_count()
        result = self.execute_query(query)
        return result.iloc[0, 0]<|MERGE_RESOLUTION|>--- conflicted
+++ resolved
@@ -37,13 +37,12 @@
 
         formatted_query = self.query_builder.format_query(query)
         load_function = self._get_loader_function(source_type)
-<<<<<<< HEAD
 
         if not is_sql_query_safe(formatted_query):
-            raise MaliciousQueryError("The SQL query is deemed unsafe and will not be executed.")
+            raise MaliciousQueryError(
+                "The SQL query is deemed unsafe and will not be executed."
+            )
 
-=======
->>>>>>> 847757a5
         try:
             dataframe: pd.DataFrame = load_function(
                 connection_info, formatted_query, params
