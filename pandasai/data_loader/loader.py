--- conflicted
+++ resolved
@@ -3,14 +3,9 @@
 import yaml
 
 from pandasai.dataframe.base import DataFrame
-<<<<<<< HEAD
-from pandasai.dataframe.virtual_dataframe import VirtualDataFrame
-from pandasai.exceptions import InvalidDataSourceType, MaliciousQueryError
-=======
 from pandasai.exceptions import MethodNotImplementedError
->>>>>>> 62d7490f
 from pandasai.helpers.path import find_project_root
-from pandasai.helpers.sql_sanitizer import is_sql_query_safe, sanitize_sql_table_name
+from pandasai.helpers.sql_sanitizer import sanitize_sql_table_name
 
 from ..constants import (
     LOCAL_SOURCE_TYPES,
@@ -69,111 +64,7 @@
 
     def load(self) -> DataFrame:
         """
-<<<<<<< HEAD
-        try:
-            module_name = SUPPORTED_SOURCE_CONNECTORS[source_type]
-            module = importlib.import_module(module_name)
-
-            if source_type not in {
-                "mysql",
-                "postgres",
-                "cockroach",
-                "sqlite",
-                "cockroachdb",
-            }:
-                raise InvalidDataSourceType(
-                    f"Unsupported data source type: {source_type}"
-                )
-
-            return getattr(module, f"load_from_{source_type}")
-
-        except KeyError:
-            raise InvalidDataSourceType(f"Unsupported data source type: {source_type}")
-
-        except ImportError as e:
-            raise ImportError(
-                f"{source_type.capitalize()} connector not found. "
-                f"Please install the {SUPPORTED_SOURCE_CONNECTORS[source_type]} library."
-            ) from e
-
-    def _read_csv_or_parquet(self, file_path: str, format: str) -> DataFrame:
-        if format == "parquet":
-            return DataFrame(
-                pd.read_parquet(file_path),
-                schema=self.schema,
-                path=self.dataset_path,
-                name=self.schema.name,
-                description=self.schema.description,
-            )
-        elif format == "csv":
-            return DataFrame(
-                pd.read_csv(file_path),
-                schema=self.schema,
-                path=self.dataset_path,
-                name=self.schema.name,
-                description=self.schema.description,
-            )
-        else:
-            raise ValueError(f"Unsupported file format: {format}")
-
-    def _load_from_local_source(self) -> pd.DataFrame:
-        source_type = self.schema.source.type
-
-        if source_type not in LOCAL_SOURCE_TYPES:
-            raise InvalidDataSourceType(
-                f"Unsupported local source type: {source_type}. Supported types are: {LOCAL_SOURCE_TYPES}."
-            )
-
-        if source_type == "sqlite":
-            query = self.query_builder.build_query()
-            return self.execute_query(query)
-
-        filepath = os.path.join(
-            str(self._get_abs_dataset_path()),
-            self.schema.source.path,
-        )
-
-        return self._read_csv_or_parquet(filepath, source_type)
-
-    def load_head(self) -> pd.DataFrame:
-        query = self.query_builder.get_head_query()
-        return self.execute_query(query)
-
-    def get_row_count(self) -> int:
-        query = self.query_builder.get_row_count()
-        result = self.execute_query(query)
-        return result.iloc[0, 0]
-
-    def execute_query(self, query: str, params: Optional[list] = None) -> pd.DataFrame:
-        source = self.schema.source
-        source_type = source.type
-        connection_info = source.connection
-
-        formatted_query = self.query_builder.format_query(query)
-
-        if not source_type:
-            raise ValueError("Source type is missing in the schema.")
-
-        load_function = self._get_loader_function(source_type)
-
-        try:
-            if not is_sql_query_safe(formatted_query):
-                raise MaliciousQueryError("Query is not safe to execute.")
-
-            return load_function(connection_info, formatted_query, params)
-        except Exception as e:
-            raise RuntimeError(
-                f"Failed to execute query for '{source_type}' with: {formatted_query}"
-            ) from e
-
-    def _filter_columns(self, df: pd.DataFrame) -> pd.DataFrame:
-        """Filter DataFrame columns based on schema columns if specified.
-
-        Args:
-            df (pd.DataFrame): Input DataFrame to filter
-=======
         Load data into a DataFrame based on the provided dataset path or schema.
->>>>>>> 62d7490f
 
         Returns:
             DataFrame: A new DataFrame instance with loaded data.
