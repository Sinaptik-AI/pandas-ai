--- conflicted
+++ resolved
@@ -148,18 +148,17 @@
     """
 
 
-<<<<<<< HEAD
 class UnSupportedLogicUnit(Exception):
     """
     Raised when unsupported logic unit is added in the pipeline
     Args:
         Exception (Exception): UnSupportedLogicUnit
-=======
+    """
+
 class InvalidWorkspacePathError(Exception):
     """
     Raised when the environment variable of workspace exist but path is invalid
 
     Args:
         Exception (Exception): InvalidWorkspacePathError
->>>>>>> 451a843e
     """