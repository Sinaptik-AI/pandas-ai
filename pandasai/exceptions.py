"""PandasAI's custom exceptions.

This module contains the implementation of Custom Exceptions.

"""


class APIKeyNotFoundError(Exception):

    """
    Raised when the API key is not defined/declared.

    Args:
        Exception (Exception): APIKeyNotFoundError
    """


class LLMNotFoundError(Exception):
    """
    Raised when the LLM is not provided.

    Args:
        Exception (Exception): LLMNotFoundError
    """


class NoCodeFoundError(Exception):
    """
    Raised when no code is found in the response.

    Args:
        Exception (Exception): NoCodeFoundError
    """


class MethodNotImplementedError(Exception):
    """
    Raised when a method is not implemented.

    Args:
        Exception (Exception): MethodNotImplementedError
    """


class UnsupportedModelError(Exception):
    """
    Raised when an unsupported model is used.

    Args:
<<<<<<< HEAD
        model_name (str): The name of the unsupported model.
=======
        Exception (Exception): UnsupportedModelError
>>>>>>> 720811f9
    """

    def __init__(self, model_name):
        self.model = model_name
        super().__init__(
            f"Unsupported model: The model '{model_name}' doesn't exist "
            f"or is not supported yet."
        )


class BadImportError(Exception):
    """
    Raised when a library not in the whitelist is imported.

    Args:
        Exception (Exception): BadImportError
    """

    def __init__(self, library_name):
        """
        __init__ method of BadImportError Class

        Args:
            library_name (str): Name of the library that is not in the whitelist.
        """
        self.library_name = library_name
        super().__init__(
            f"Generated code includes import of {library_name} which"
            " is not in whitelist."
        )


class TemplateFileNotFoundError(FileNotFoundError):
    """
    Raised when a template file cannot be found.
    """

    def __init__(self, template_path, prompt_name="Unknown"):
        """
        __init__ method of TemplateFileNotFoundError Class

        Args:
            template_path (str): Path for template file.
            prompt_name (str): Prompt name. Defaults to "Unknown".
        """
        self.template_path = template_path
        super().__init__(
            f"Unable to find a file with template at '{template_path}' "
            f"for '{prompt_name}' prompt."
        )<|MERGE_RESOLUTION|>--- conflicted
+++ resolved
@@ -47,11 +47,8 @@
     Raised when an unsupported model is used.
 
     Args:
-<<<<<<< HEAD
         model_name (str): The name of the unsupported model.
-=======
         Exception (Exception): UnsupportedModelError
->>>>>>> 720811f9
     """
 
     def __init__(self, model_name):
