"""
A smart dataframe class is a wrapper around the pandas/polars dataframe that allows you
to query it using natural language. It uses the LLMs to generate Python code from
natural language and then executes it on the dataframe.

Example:
    ```python
    from pandasai.smart_dataframe import SmartDataframe
    from pandasai.llm.openai import OpenAI
    
    df = pd.read_csv("examples/data/Loan payments data.csv")
    llm = OpenAI()
    
    df = SmartDataframe(df, config={"llm": llm})
    response = df.chat("What is the average loan amount?")
    print(response)
    # The average loan amount is $15,000.
    ```
"""

import time
import uuid
import sys
import logging
import os

from ..llm.base import LLM
from ..llm.langchain import LangchainLLM

from ..helpers.logger import Logger
from ..helpers.cache import Cache
from ..helpers.memory import Memory
from ..schemas.df_config import Config
from ..config import load_config
from ..prompts.base import Prompt
from ..prompts.correct_error_prompt import CorrectErrorPrompt
from ..prompts.generate_python_code import GeneratePythonCodePrompt
from typing import Union, List, Any, Type, Optional
from ..helpers.code_manager import CodeManager
from ..middlewares.base import Middleware
from ..helpers.df_info import DataFrameType, polars_imported
from ..helpers.path import find_project_root


class SmartDatalake:
    _dfs: List[DataFrameType]
    _config: Config
    _llm: LLM
    _cache: Cache = None
    _logger: Logger
    _start_time: float
    _last_prompt_id: uuid
    _code_manager: CodeManager
    _memory: Memory

    _last_code_generated: str
    _last_result: str = None
    _last_error: str = None

    def __init__(
        self,
        dfs: List[Union[DataFrameType, Any]],
        config: Config = None,
        logger: Logger = None,
        memory: Memory = None,
    ):
        """
        Args:
            dfs (List[Union[DataFrameType, Any]]): List of dataframes to be used
            config (Config, optional): Config to be used. Defaults to None.
            logger (Logger, optional): Logger to be used. Defaults to None.
        """

        self.initialize()

        self._load_config(config)

        if logger:
            self.logger = logger
        else:
            self.logger = Logger(
                save_logs=self._config.save_logs, verbose=self._config.verbose
            )

        self._load_dfs(dfs)

        if memory:
            self._memory = memory
        else:
            self._memory = Memory()

        self._code_manager = CodeManager(
            dfs=self._dfs,
            config=self._config,
            logger=self.logger,
        )

        if self._config.enable_cache:
            self._cache = Cache()

    def initialize(self):
        """Initialize the SmartDatalake"""

        # Create exports/charts folder if it doesn't exist
        try:
            charts_dir = os.path.join((find_project_root()), "exports", "charts")
        except ValueError:
            charts_dir = os.path.join(os.getcwd(), "exports", "charts")
        os.makedirs(charts_dir, mode=0o777, exist_ok=True)

        # Create /cache folder if it doesn't exist
        try:
            cache_dir = os.path.join((find_project_root()), "cache")
        except ValueError:
            cache_dir = os.path.join(os.getcwd(), "cache")
        os.makedirs(cache_dir, mode=0o777, exist_ok=True)

    def _load_dfs(self, dfs: List[Union[DataFrameType, Any]]):
        """
        Load all the dataframes to be used in the smart datalake.

        Args:
            dfs (List[Union[DataFrameType, Any]]): List of dataframes to be used
        """

        from ..smart_dataframe import SmartDataframe

        smart_dfs = []
        for df in dfs:
            if not isinstance(df, SmartDataframe):
                smart_dfs.append(
                    SmartDataframe(df, config=self._config, logger=self.logger)
                )
            else:
                smart_dfs.append(df)
        self._dfs = smart_dfs

    def _load_config(self, config: Config):
        """
        Load a config to be used to run the queries.

        Args:
            config (Config): Config to be used
        """

        self._config = load_config(config)

        if self._config.llm:
            self._load_llm(self._config.llm)

    def _load_llm(self, llm: LLM):
        """
        Load a LLM to be used to run the queries.
        Check if it is a PandasAI LLM or a Langchain LLM.
        If it is a Langchain LLM, wrap it in a PandasAI LLM.

        Args:
            llm (object): LLMs option to be used for API access

        Raises:
            BadImportError: If the LLM is a Langchain LLM but the langchain package
            is not installed
        """

        try:
            llm.is_pandasai_llm()
        except AttributeError:
            llm = LangchainLLM(llm)

        self._llm = llm

    def add_middlewares(self, *middlewares: List[Middleware]):
        """
        Add middlewares to PandasAI instance.

        Args:
            *middlewares: A list of middlewares
        """
        self._code_manager.add_middlewares(*middlewares)

    def _start_timer(self):
        """Start the timer"""

        self._start_time = time.time()

    def _assign_prompt_id(self):
        """Assign a prompt ID"""

        self._last_prompt_id = uuid.uuid4()

        if self.logger:
            self.logger.log(f"Prompt ID: {self._last_prompt_id}")

    def _is_running_in_console(self) -> bool:
        """
        Check if the code is running in console or not.

        Returns:
            bool: True if running in console else False
        """

        return sys.stdout.isatty()

    def _get_prompt(
        self,
        key: str,
        default_prompt: Type[Prompt],
        default_values: Optional[dict] = None,
    ) -> Prompt:
        if default_values is None:
            default_values = {}

        custom_prompt = self._config.custom_prompts.get(key)
        prompt = custom_prompt if custom_prompt else default_prompt()

        # set default values for the prompt
        if "dfs" not in default_values:
            prompt.set_var("dfs", self._dfs)
        if "conversation" not in default_values:
            prompt.set_var("conversation", self._memory.get_conversation())
        for key, value in default_values.items():
            prompt.set_var(key, value)

        return prompt

    def _get_cache_key(self) -> str:
        cache_key = self._memory.get_conversation()

        # make the cache key unique for each combination of dfs
        for df in self._dfs:
            cache_key += df.column_hash()

        return cache_key

    def chat(self, query: str):
        """
        Run a query on the dataframe.

        Args:
            query (str): Query to run on the dataframe

        Raises:
            ValueError: If the query is empty
        """

        self._start_timer()

        self.logger.log(f"Question: {query}")
        self.logger.log(f"Running PandasAI with {self._llm.type} LLM...")

        self._assign_prompt_id()

        self._memory.add(query, True)

        try:
            if (
                self._config.enable_cache
                and self._cache
                and self._cache.get(self._get_cache_key())
            ):
                self.logger.log("Using cached response")
                code = self._cache.get(self._get_cache_key())
            else:
                default_values = {
                    # TODO: find a better way to determine the engine,
                    "engine": self._dfs[0].engine,
                }
                generate_python_code_instruction = self._get_prompt(
                    "generate_python_code",
                    default_prompt=GeneratePythonCodePrompt,
                    default_values=default_values,
                )

                code = self._llm.generate_code(generate_python_code_instruction)

                if self._config.enable_cache and self._cache:
                    self._cache.set(self._get_cache_key(), code)

            if self._config.callback is not None:
                self._config.callback.on_code(code)

            self.last_code_generated = code
            self.logger.log(
                f"""Code generated:
```
{code}
```
"""
            )

            # TODO: figure out what to do with this
            # if show_code and self._in_notebook:
            #     self.notebook.create_new_cell(code)

            retry_count = 0
            code_to_run = code
            result = None
            while retry_count < self._config.max_retries:
                try:
                    # Execute the code
                    result = self._code_manager.execute_code(
                        code=code_to_run,
                        prompt_id=self._last_prompt_id,
                    )
                    break
                except Exception as e:
                    if (
                        not self._config.use_error_correction_framework
                        or retry_count >= self._config.max_retries - 1
                    ):
                        raise e

                    retry_count += 1

                    self._logger.log(
                        f"Failed to execute code with a correction framework "
                        f"[retry number: {retry_count}]",
                        level=logging.WARNING,
                    )

                    code_to_run = self._retry_run_code(code, e)

            if result is not None:
                self.last_result = result
                self.logger.log(f"Answer: {result}")
        except Exception as exception:
            self.last_error = str(exception)
            return (
                "Unfortunately, I was not able to answer your question, "
                "because of the following error:\n"
                f"\n{exception}\n"
            )

        self.logger.log(f"Executed in: {time.time() - self._start_time}s")

        self._add_result_to_memory(result)

        return self._format_results(result)

    def _add_result_to_memory(self, result: dict):
        if result is None:
            return

        if result["type"] == "string":
            self._memory.add(result["value"], False)
        elif result["type"] == "dataframe":
            self._memory.add("Here is the data you requested.", False)
        elif result["type"] == "plot":
            self._memory.add("Here is the plot you requested.", False)

    def _format_results(self, result: dict):
        if result is None:
            return

        if result["type"] == "dataframe":
            from ..smart_dataframe import SmartDataframe

            df = result["value"]
            if self.engine == "polars":
                if polars_imported:
                    import polars as pl

                    df = pl.from_pandas(df)

            return SmartDataframe(
                df,
                config=self._config.__dict__,
                logger=self.logger,
            )
        elif result["type"] == "plot":
            import matplotlib.pyplot as plt
            import matplotlib.image as mpimg

            # Load the image file
            image = mpimg.imread(result["value"])

            # Display the image
            plt.imshow(image)
            plt.axis("off")
            plt.show(block=self._is_running_in_console())
            plt.close("all")
        else:
            return result["value"]

    def _retry_run_code(self, code: str, e: Exception):
        """
        A method to retry the code execution with error correction framework.

        Args:
            code (str): A python code
            e (Exception): An exception
            dataframes

        Returns (str): A python code
        """

        self.logger.log(f"Failed with error: {e}. Retrying", logging.ERROR)

        default_values = {
            "conversation": self._memory.get_conversation(),
            "engine": self._dfs[0].engine,
            "code": code,
            "error_returned": e,
<<<<<<< HEAD
=======
            # TODO: find a better way to determine these values
            "df_head": self._dfs[0].head_csv,
            "num_rows": self._dfs[0].rows_count,
            "num_columns": self._dfs[0].columns_count,
>>>>>>> caf2fca6
        }
        error_correcting_instruction = self._get_prompt(
            "correct_error",
            default_prompt=CorrectErrorPrompt,
            default_values=default_values,
        )

        code = self._llm.generate_code(error_correcting_instruction)
        if self._config.callback is not None:
            self._config.callback.on_code(code)
        return code

    @property
    def engine(self):
        return self._dfs[0].engine

    @property
    def last_prompt(self):
        return self._llm.last_prompt

    @property
    def last_prompt_id(self) -> str:
        """Return the id of the last prompt that was run."""
        if self._last_prompt_id is None:
            raise ValueError("Pandas AI has not been run yet.")
        return self._last_prompt_id

    @property
    def logs(self):
        return self.logger.logs

    @property
    def logger(self):
        return self._logger

    @logger.setter
    def logger(self, logger):
        self._logger = logger

    @property
    def config(self):
        return self._config

    @property
    def cache(self):
        return self._cache

    @property
    def middlewares(self):
        return self._code_manager.middlewares

    @property
    def verbose(self):
        return self._config.verbose

    @verbose.setter
    def verbose(self, verbose: bool):
        self._config.verbose = verbose
        self._logger.verbose = verbose

    @property
    def save_logs(self):
        return self._config.save_logs

    @save_logs.setter
    def save_logs(self, save_logs: bool):
        self._config.save_logs = save_logs
        self._logger.save_logs = save_logs

    @property
    def callback(self):
        return self._config.callback

    @callback.setter
    def callback(self, callback: Any):
        self.config.callback = callback

    @property
    def enforce_privacy(self):
        return self._config.enforce_privacy

<<<<<<< HEAD
=======
    @property
    def enforce_privacy(self):
        return self._config.enforce_privacy

>>>>>>> caf2fca6
    @enforce_privacy.setter
    def enforce_privacy(self, enforce_privacy: bool):
        self._config.enforce_privacy = enforce_privacy

    @property
    def enable_cache(self):
        return self._config.enable_cache

    @enable_cache.setter
    def enable_cache(self, enable_cache: bool):
        self._config.enable_cache = enable_cache
        if enable_cache:
            if self.cache is None:
                self._cache = Cache()
        else:
            self._cache = None

    @property
    def use_error_correction_framework(self):
        return self._config.use_error_correction_framework

    @use_error_correction_framework.setter
    def use_error_correction_framework(self, use_error_correction_framework: bool):
        self._config.use_error_correction_framework = use_error_correction_framework

    @property
    def custom_prompts(self):
        return self._config.custom_prompts

    @custom_prompts.setter
    def custom_prompts(self, custom_prompts: dict):
        self._config.custom_prompts = custom_prompts

    @property
    def save_charts(self):
        return self._config.save_charts

    @save_charts.setter
    def save_charts(self, save_charts: bool):
        self._config.save_charts = save_charts

    @property
    def save_charts_path(self):
        return self._config.save_charts_path

    @save_charts_path.setter
    def save_charts_path(self, save_charts_path: str):
        self._config.save_charts_path = save_charts_path

    @property
    def custom_whitelisted_dependencies(self):
        return self._config.custom_whitelisted_dependencies

    @custom_whitelisted_dependencies.setter
    def custom_whitelisted_dependencies(
        self, custom_whitelisted_dependencies: List[str]
    ):
        self._config.custom_whitelisted_dependencies = custom_whitelisted_dependencies

    @property
    def max_retries(self):
        return self._config.max_retries

    @max_retries.setter
    def max_retries(self, max_retries: int):
        self._config.max_retries = max_retries

    @property
    def llm(self):
        return self._llm

    @llm.setter
    def llm(self, llm: LLM):
        self._load_llm(llm)

    @property
    def last_code_generated(self):
        return self._last_code_generated

    @last_code_generated.setter
    def last_code_generated(self, last_code_generated: str):
<<<<<<< HEAD
        self._code_manager._last_code_generated = last_code_generated
=======
        self._last_code_generated = last_code_generated
>>>>>>> caf2fca6

    @property
    def last_code_executed(self):
        return self._code_manager.last_code_executed

    @property
    def last_result(self):
        return self._last_result

    @last_result.setter
    def last_result(self, last_result: str):
        self._last_result = last_result

    @property
    def last_error(self):
        return self._last_error

    @last_error.setter
    def last_error(self, last_error: str):
        self._last_error = last_error<|MERGE_RESOLUTION|>--- conflicted
+++ resolved
@@ -397,17 +397,9 @@
         self.logger.log(f"Failed with error: {e}. Retrying", logging.ERROR)
 
         default_values = {
-            "conversation": self._memory.get_conversation(),
             "engine": self._dfs[0].engine,
             "code": code,
             "error_returned": e,
-<<<<<<< HEAD
-=======
-            # TODO: find a better way to determine these values
-            "df_head": self._dfs[0].head_csv,
-            "num_rows": self._dfs[0].rows_count,
-            "num_columns": self._dfs[0].columns_count,
->>>>>>> caf2fca6
         }
         error_correcting_instruction = self._get_prompt(
             "correct_error",
@@ -489,13 +481,6 @@
     def enforce_privacy(self):
         return self._config.enforce_privacy
 
-<<<<<<< HEAD
-=======
-    @property
-    def enforce_privacy(self):
-        return self._config.enforce_privacy
-
->>>>>>> caf2fca6
     @enforce_privacy.setter
     def enforce_privacy(self, enforce_privacy: bool):
         self._config.enforce_privacy = enforce_privacy
@@ -577,11 +562,7 @@
 
     @last_code_generated.setter
     def last_code_generated(self, last_code_generated: str):
-<<<<<<< HEAD
         self._code_manager._last_code_generated = last_code_generated
-=======
-        self._last_code_generated = last_code_generated
->>>>>>> caf2fca6
 
     @property
     def last_code_executed(self):
