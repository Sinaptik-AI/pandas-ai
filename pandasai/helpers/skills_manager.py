--- conflicted
+++ resolved
@@ -1,10 +1,7 @@
-<<<<<<< HEAD
-=======
-from typing import List, Optional
+from typing import Optional
 from pandasai.skills import Skill
 
 
->>>>>>> cdbed911
 class SkillsManager:
     """
     Manages Custom added Skills and tracks used skills for the query
@@ -62,41 +59,13 @@
         Returns:
             str: _description_
         """
-<<<<<<< HEAD
-        skills_repr = ""
-        for skill in self.skills:
-            skills_repr = skills_repr + skill.print
-
-        return skills_repr
-=======
-        return "".join(str(skill) for skill in self._skills)
->>>>>>> cdbed911
+        return "".join(str(skill) for skill in self.skills)
 
     def prompt_display(self) -> Optional[str]:
         """
         Displays skills for prompt
         """
-<<<<<<< HEAD
         if len(self.skills) == 0:
-            return
-
-        return """You can call the following functions that have been pre-defined for you:
-""" + self.__str__()
-=======
-        if len(self._skills) == 0:
             return None
 
-        return f"You can call the following functions that have been pre-defined for you:\n{self}"
-
-    @property
-    def used_skills(self):
-        return self._used_skills
-
-    @used_skills.setter
-    def used_skills(self, value):
-        self._used_skills = value
-
-    @property
-    def skills(self):
-        return self._skills
->>>>>>> cdbed911
+        return f"You can call the following functions that have been pre-defined for you:\n{self}"