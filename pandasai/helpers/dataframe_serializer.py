import json
from enum import Enum

<<<<<<< HEAD
import yaml

import pandas as pd
=======
import pandasai.pandas as pd
>>>>>>> cf33faa5


class DataframeSerializerType(Enum):
    JSON = 1
    YML = 2
    CSV = 3
    SQL = 4


class DataframeSerializer:
    def __init__(self) -> None:
        pass

    def serialize(
        self,
        df: pd.DataFrame,
        extras: dict = None,
        type_: DataframeSerializerType = DataframeSerializerType.YML,
    ) -> str:
        if type_ == DataframeSerializerType.YML:
            return self.convert_df_to_yml(df, extras)
        elif type_ == DataframeSerializerType.JSON:
            return self.convert_df_to_json_str(df, extras)
        elif type_ == DataframeSerializerType.SQL:
            return self.convert_df_sql_connector_to_str(df, extras)
        else:
            return self.convert_df_to_csv(df, extras)

    def convert_df_to_csv(self, df: pd.DataFrame, extras: dict) -> str:
        """
        Convert df to csv like format where csv is wrapped inside <dataframe></dataframe>
        Args:
            df (pd.DataFrame): PandasAI dataframe or dataframe
            extras (dict, optional): expect index to exists

        Returns:
            str: dataframe stringify
        """
        dataframe_info = "<dataframe"

        # Add name attribute if available
        if df.name is not None:
            dataframe_info += f' name="{df.name}"'

        # Add description attribute if available
        if df.description is not None:
            dataframe_info += f' description="{df.description}"'

        dataframe_info += ">"

        # Add dataframe details
        dataframe_info += f"\ndfs[{extras['index']}]:{df.rows_count}x{df.columns_count}\n{df.head().to_csv(index=False)}"

        # Close the dataframe tag
        dataframe_info += "</dataframe>\n"

        return dataframe_info

    def convert_df_sql_connector_to_str(
        self, df: pd.DataFrame, extras: dict = None
    ) -> str:
        """
        Convert df to csv like format where csv is wrapped inside <table></table>
        Args:
            df (pd.DataFrame): PandasAI dataframe or dataframe
            extras (dict, optional): expect index to exists

        Returns:
            str: dataframe stringify
        """
        table_description_tag = (
            f' description="{df.description}"' if df.description is not None else ""
        )
        table_head_tag = f'<table name="{df.name}"{table_description_tag}>'
        return f"{table_head_tag}\n{df.get_head().to_csv()}\n</table>"

    def convert_df_to_json(self, df: pd.DataFrame, extras: dict) -> dict:
        """
        Convert df to json dictionary and return json
        Args:
            df (pd.DataFrame): PandasAI dataframe or dataframe
            extras (dict, optional): expect index to exists

        Returns:
            str: dataframe json
        """
        # Initialize the result dictionary
        df_number_key = f"dfs[{extras['index']}]"

        # Create a dictionary representing the data structure
        df_info = {
            "name": df.name,
            "description": None,
            "type": (
                df.type
                if "is_direct_sql" in extras and extras["is_direct_sql"]
                else extras["type"]
            ),
        }
        # Add DataFrame details to the result
        data = {
            "rows": df.rows_count,
            "columns": df.columns_count,
            "schema": {"fields": []},
        }

        # Iterate over DataFrame columns
        df_head = df.get_head()
        for col_name, col_dtype in df_head.dtypes.items():
            col_info = {
                "name": col_name,
                "type": str(col_dtype),
            }

            if not extras.get("enforce_privacy") or df.custom_head is not None:
                col_info["samples"] = df_head[col_name].head().tolist()

            # Add column description if available
            # TODO - Fix or remove this later!
            # if df.field_descriptions and isinstance(df.field_descriptions, dict):
            #     if col_description := df.field_descriptions.get(col_name, None):
            #         col_info["description"] = col_description

            # if df.connector_relations:
            #     for relation in df.connector_relations:
            #         from pandasai.ee.connectors.relations import ForeignKey, PrimaryKey

            #         if (
            #             isinstance(relation, PrimaryKey) and relation.name == col_name
            #         ) or (
            #             isinstance(relation, ForeignKey) and relation.field == col_name
            #         ):
            #             col_info["constraints"] = relation.to_string()

            data["schema"]["fields"].append(col_info)

        result = df_info | data

        if "is_direct_sql" in extras and extras["is_direct_sql"]:
            return result

        return {df_number_key: result}

    def convert_df_to_json_str(self, df: pd.DataFrame, extras: dict) -> str:
        """
        Convert df to json and return it as string
        Args:
            df (pd.DataFrame): PandasAI dataframe or dataframe
            extras (dict, optional): expect index to exists

        Returns:
            str: dataframe stringify
        """
        return json.dumps(self.convert_df_to_json(df, extras))

    def convert_df_to_yml(self, df: pd.DataFrame, extras: dict) -> str:
        json_df = self.convert_df_to_json(df, extras)

        import yaml

        yml_str = yaml.dump(json_df, sort_keys=False, allow_unicode=True)
        if "is_direct_sql" in extras and extras["is_direct_sql"]:
            return f"<table>\n{yml_str}\n</table>\n"
        return yml_str<|MERGE_RESOLUTION|>--- conflicted
+++ resolved
@@ -1,13 +1,7 @@
 import json
 from enum import Enum
 
-<<<<<<< HEAD
-import yaml
-
 import pandas as pd
-=======
-import pandasai.pandas as pd
->>>>>>> cf33faa5
 
 
 class DataframeSerializerType(Enum):
