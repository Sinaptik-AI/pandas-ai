--- conflicted
+++ resolved
@@ -72,7 +72,6 @@
         """
         self._middlewares.extend(middlewares)
 
-<<<<<<< HEAD
     def _execute_catching_errors(
         self, code: str, environment: dict
     ) -> Optional[Exception]:
@@ -154,7 +153,7 @@
 
             if not use_error_correction_framework:
                 raise exc
-=======
+
     def _required_dfs(self, code: str) -> List[str]:
         """
         List the index of the DataFrames that are needed to execute the code. The goal
@@ -175,7 +174,6 @@
             else:
                 needed_dfs.append(None)
         return needed_dfs
->>>>>>> 483260c8
 
     def execute_code(
         self,
@@ -239,26 +237,17 @@
 
         analyze_data = environment.get("analyze_data", None)
 
-<<<<<<< HEAD
         return analyze_data(self._get_original_dfs())
 
     def _get_original_dfs(self):
         dfs = []
         for df in self._dfs:
             if df.engine == "polars":
-                dfs.append(df.original.to_pandas())
+                dfs.append(df.dataframe.to_pandas())
             else:
-                dfs.append(df.original)
+                dfs.append(df.dataframe)
 
         return dfs
-=======
-        # Get the pd or pl dataframes
-        dfs = []
-        for df in self._dfs:
-            dfs.append(df.dataframe)
-
-        return analyze_data(dfs)
->>>>>>> 483260c8
 
     def _get_environment(self) -> dict:
         """
@@ -267,11 +256,6 @@
         Returns (dict): A dictionary of environment variables
         """
 
-<<<<<<< HEAD
-        dfs = self._get_original_dfs()
-
-=======
->>>>>>> 483260c8
         return {
             "pd": pd,
             **{
