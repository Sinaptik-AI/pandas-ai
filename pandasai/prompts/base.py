""" Base class to implement a new Prompt
In order to better handle the instructions, this prompt module is written.
"""

from pandasai.exceptions import MethodNotImplementedError


class Prompt:
    """Base class to implement a new Prompt"""

    text = None
    _args = {}

    def __init__(self, **kwargs):
        """
        __init__ method of Base class of Prompt Module
        Args:
            **kwargs: Inferred Keyword Arguments
        """
        if kwargs:
            self._args = kwargs

<<<<<<< HEAD
        """Set all the variables with underscore prefix with default value as DEFAULT
        This will prevent any possible key errors if anyone tries to print 
        prompt before running .run method"""
        if self.text:
            vars_ = [
                fn for _, fn, _, _ in Formatter().parse(self.text) if fn is not None
            ]
            for var in vars_:
                if var[0] == "_" and var not in self._args:
                    self._args[var] = var

    def override_var(self, var, value):
=======
    def _generate_dataframes(self, dfs):
        """
        Generate the dataframes metadata
        Args:
            dfs: List of Dataframes
        """
        dataframes = []
        for index, df in enumerate(dfs, start=1):
            description = "Dataframe "
            if df.name is not None:
                description += f"{df.name} (dfs[{index-1}])"
            else:
                description += f"dfs[{index-1}]"
            description += (
                f", with {df.rows_count} rows and {df.columns_count} columns."
            )
            if df.description is not None:
                description += f"\nDescription: {df.description}"
            description += f"""
This is the metadata of the dataframe dfs[{index-1}]:
{df.head_csv}"""  # noqa: E501
            dataframes.append(description)

        return "\n\n".join(dataframes)

    def set_var(self, var, value):
        if var == "dfs":
            self._args["dataframes"] = self._generate_dataframes(value)
>>>>>>> caf2fca6
        self._args[var] = value

    def to_string(self):
        if self.text is None:
            raise MethodNotImplementedError

        return self.text.format(**self._args)

    def __str__(self):
        return self.to_string()<|MERGE_RESOLUTION|>--- conflicted
+++ resolved
@@ -20,20 +20,6 @@
         if kwargs:
             self._args = kwargs
 
-<<<<<<< HEAD
-        """Set all the variables with underscore prefix with default value as DEFAULT
-        This will prevent any possible key errors if anyone tries to print 
-        prompt before running .run method"""
-        if self.text:
-            vars_ = [
-                fn for _, fn, _, _ in Formatter().parse(self.text) if fn is not None
-            ]
-            for var in vars_:
-                if var[0] == "_" and var not in self._args:
-                    self._args[var] = var
-
-    def override_var(self, var, value):
-=======
     def _generate_dataframes(self, dfs):
         """
         Generate the dataframes metadata
@@ -43,15 +29,15 @@
         dataframes = []
         for index, df in enumerate(dfs, start=1):
             description = "Dataframe "
-            if df.name is not None:
-                description += f"{df.name} (dfs[{index-1}])"
+            if df.table_name is not None:
+                description += f"{df.table_name} (dfs[{index-1}])"
             else:
                 description += f"dfs[{index-1}]"
             description += (
                 f", with {df.rows_count} rows and {df.columns_count} columns."
             )
-            if df.description is not None:
-                description += f"\nDescription: {df.description}"
+            if df.table_description is not None:
+                description += f"\nDescription: {df.table_description}"
             description += f"""
 This is the metadata of the dataframe dfs[{index-1}]:
 {df.head_csv}"""  # noqa: E501
@@ -62,7 +48,6 @@
     def set_var(self, var, value):
         if var == "dfs":
             self._args["dataframes"] = self._generate_dataframes(value)
->>>>>>> caf2fca6
         self._args[var] = value
 
     def to_string(self):
