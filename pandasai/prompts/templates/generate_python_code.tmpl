--- conflicted
+++ resolved
@@ -19,21 +19,7 @@
 # Declare result var: {% include 'shared/output_type_template.tmpl' with context %}
 ```
 {% endif %}
-<<<<<<< HEAD
 {% include 'shared/vectordb_docs.tmpl' with context %}
-=======
-{% if context.vectorstore %}{% set documents = context.vectorstore.get_relevant_qa_documents(context.memory.get_last_message()) %}
-{% if documents|length > 0%}You can utilize these examples as a reference for generating code.{% endif %}
-{% for document in documents %}
-{{ document}}{% endfor %}{% endif %}
-{% if context.vectorstore %}{% set documents = context.vectorstore.get_relevant_docs_documents(context.memory.get_last_message()) %}
-{% if documents|length > 0%}Here are additional documents for reference. Feel free to use them to answer.{% endif %}
-{% for document in documents %}{{ document}}
-{% endfor %}
-{% endif %}
-
-Here is the question for which you need to generate code for
->>>>>>> 83783209
 {{ context.memory.get_last_message() }}
 
 Variable `dfs: list[pd.DataFrame]` is already declared.
