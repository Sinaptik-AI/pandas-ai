""" Prompt to explain code generation by the LLM"""
from .generate_python_code import CurrentCodePrompt, GeneratePythonCodePrompt


class DirectSQLPrompt(GeneratePythonCodePrompt):
    """Prompt to explain code generation by the LLM"""

    _path_to_template = "assets/prompt_templates/direct_sql_connector.tmpl"

    def _prepare_tables_data(self, tables):
        tables_join = []
        for table in tables:
            table_description_tag = (
                f' description="{table.table_description}"'
                if table.table_description is not None
                else ""
            )
            table_head_tag = f'<table name="{table.table_name}"{table_description_tag}>'
            table = f"{table_head_tag}\n{table.head_df.to_csv()}\n</table>"
            tables_join.append(table)
        return "\n\n".join(tables_join)

    def setup(self, tables, **kwargs) -> None:
        self.set_var("tables", self._prepare_tables_data(tables))

        super(DirectSQLPrompt, self).setup(**kwargs)

<<<<<<< HEAD
        if "current_code" in kwargs:
            self.set_var("current_code", kwargs["current_code"])
        else:
            self.set_var("current_code", CurrentCodePrompt())

        if "code_description" in kwargs:
            self.set_var("code_description", kwargs["code_description"])
        else:
            self.set_var("code_description", "Update this initial code:")

        if "last_message" in kwargs:
            self.set_var("last_message", kwargs["last_message"])
        else:
            self.set_var("last_message", "")

        if "prev_conversation" in kwargs:
            self.set_var("prev_conversation", kwargs["prev_conversation"])
        else:
            self.set_var("prev_conversation", "")

    def on_prompt_generation(self) -> None:
        default_import = "import pandas as pd"

        self.set_var("default_import", default_import)
        self.set_var("reasoning", SimpleReasoningPrompt())
=======
        self.set_var("current_code", kwargs.pop("current_code", CurrentCodePrompt()))
>>>>>>> cdbed911
<|MERGE_RESOLUTION|>--- conflicted
+++ resolved
@@ -1,5 +1,9 @@
 """ Prompt to explain code generation by the LLM"""
-from .generate_python_code import CurrentCodePrompt, GeneratePythonCodePrompt
+from .generate_python_code import (
+    CurrentCodePrompt,
+    GeneratePythonCodePrompt,
+    SimpleReasoningPrompt,
+)
 
 
 class DirectSQLPrompt(GeneratePythonCodePrompt):
@@ -25,32 +29,16 @@
 
         super(DirectSQLPrompt, self).setup(**kwargs)
 
-<<<<<<< HEAD
-        if "current_code" in kwargs:
-            self.set_var("current_code", kwargs["current_code"])
-        else:
-            self.set_var("current_code", CurrentCodePrompt())
-
-        if "code_description" in kwargs:
-            self.set_var("code_description", kwargs["code_description"])
-        else:
-            self.set_var("code_description", "Update this initial code:")
-
-        if "last_message" in kwargs:
-            self.set_var("last_message", kwargs["last_message"])
-        else:
-            self.set_var("last_message", "")
-
-        if "prev_conversation" in kwargs:
-            self.set_var("prev_conversation", kwargs["prev_conversation"])
-        else:
-            self.set_var("prev_conversation", "")
+        self.set_var("current_code", kwargs.pop("current_code", CurrentCodePrompt()))
+        self.set_var(
+            "code_description",
+            kwargs.pop("code_description", "Update this initial code:"),
+        )
+        self.set_var("last_message", kwargs.pop("last_message", ""))
+        self.set_var("prev_conversation", kwargs.pop("prev_conversation", ""))
 
     def on_prompt_generation(self) -> None:
         default_import = "import pandas as pd"
 
         self.set_var("default_import", default_import)
-        self.set_var("reasoning", SimpleReasoningPrompt())
-=======
-        self.set_var("current_code", kwargs.pop("current_code", CurrentCodePrompt()))
->>>>>>> cdbed911
+        self.set_var("reasoning", SimpleReasoningPrompt())