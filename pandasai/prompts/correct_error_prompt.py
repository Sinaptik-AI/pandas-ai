""" Prompt to correct Python Code on Error
```
You are provided with a pandas dataframe (df) with {num_rows} rows and {num_columns} columns.
This is the metadata of the dataframe:
{df_head}.

The user asked the following question:
{question}

You generated this python code:
{code}

It fails with the following error:
{error_returned}

Correct the python code and return a new python code (do not import anything) that fixes the above
mentioned error. Do not generate the same code again.
```
"""  # noqa: E501

from .base import Prompt


class CorrectErrorPrompt(Prompt):
    """Prompt to Correct Python code on Error"""

    text: str = """
You are provided with the following {engine} DataFrames with the following metadata:

{dataframes}

The user asked the following question:
{conversation}

You generated this python code:
{code}

It fails with the following error:
{error_returned}

Correct the python code and return a new python code (do not import anything) that fixes the above mentioned error. Do not generate the same code again.
"""  # noqa: E501

    def __init__(self, **kwargs):
        dataframes = []
        for index, df in enumerate(kwargs["dfs"], start=1):
            description = "Dataframe "
            if df.table_name is not None:
                description += f'"{df.table_name}" (dfs[{index-1}])'
            else:
                description += f"dfs[{index-1}]"
            description += (
                f", with {df.rows_count} rows and {df.columns_count} columns."
            )
            if df.table_description is not None:
                description += f"\nDescription: {df.table_description}"
            description += f"""
This is the metadata of the dataframe dfs[{index-1}]:
{df.head_csv}"""  # noqa: E501
            dataframes.append(description)

        super().__init__(
            **kwargs,
<<<<<<< HEAD
            dataframes="\n\n".join(dataframes),
=======
>>>>>>> caf2fca6
        )<|MERGE_RESOLUTION|>--- conflicted
+++ resolved
@@ -1,11 +1,11 @@
 """ Prompt to correct Python Code on Error
 ```
-You are provided with a pandas dataframe (df) with {num_rows} rows and {num_columns} columns.
-This is the metadata of the dataframe:
-{df_head}.
+You are provided with the following pandas DataFrames with the following metadata:
+
+{dataframes}
 
 The user asked the following question:
-{question}
+{conversation}
 
 You generated this python code:
 {code}
@@ -13,9 +13,7 @@
 It fails with the following error:
 {error_returned}
 
-Correct the python code and return a new python code (do not import anything) that fixes the above
-mentioned error. Do not generate the same code again.
-```
+Correct the python code and return a new python code (do not import anything) that fixes the above mentioned error. Do not generate the same code again.
 """  # noqa: E501
 
 from .base import Prompt
@@ -39,30 +37,4 @@
 {error_returned}
 
 Correct the python code and return a new python code (do not import anything) that fixes the above mentioned error. Do not generate the same code again.
-"""  # noqa: E501
-
-    def __init__(self, **kwargs):
-        dataframes = []
-        for index, df in enumerate(kwargs["dfs"], start=1):
-            description = "Dataframe "
-            if df.table_name is not None:
-                description += f'"{df.table_name}" (dfs[{index-1}])'
-            else:
-                description += f"dfs[{index-1}]"
-            description += (
-                f", with {df.rows_count} rows and {df.columns_count} columns."
-            )
-            if df.table_description is not None:
-                description += f"\nDescription: {df.table_description}"
-            description += f"""
-This is the metadata of the dataframe dfs[{index-1}]:
-{df.head_csv}"""  # noqa: E501
-            dataframes.append(description)
-
-        super().__init__(
-            **kwargs,
-<<<<<<< HEAD
-            dataframes="\n\n".join(dataframes),
-=======
->>>>>>> caf2fca6
-        )+"""  # noqa: E501