--- conflicted
+++ resolved
@@ -61,10 +61,5 @@
 
         super().__init__(
             **kwargs,
-<<<<<<< HEAD
-=======
-            START_CODE_TAG=START_CODE_TAG,
-            END_CODE_TAG=END_CODE_TAG,
             dataframes="\n\n".join(dataframes),
->>>>>>> 483260c8
         )