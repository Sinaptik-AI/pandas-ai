--- conflicted
+++ resolved
@@ -70,39 +70,9 @@
 Updated code:
 """  # noqa: E501
 
-<<<<<<< HEAD
-    def __init__(self, **kwargs):
-        dataframes = []
-        for index, df in enumerate(kwargs["dfs"], start=1):
-            description = "Dataframe "
-            if df.table_name is not None:
-                description += f"{df.table_name} (dfs[{index-1}])"
-            else:
-                description += f"dfs[{index-1}]"
-            description += (
-                f", with {df.rows_count} rows and {df.columns_count} columns."
-            )
-            if df.table_description is not None:
-                description += f"\nDescription: {df.table_description}"
-            description += f"""
-This is the metadata of the dataframe dfs[{index-1}]:
-{df.head_csv}"""  # noqa: E501
-            dataframes.append(description)
-
-        default_import = "import pandas as pd"
-        engine_df_name = "pd.DataFrame"
-
-        super().__init__(
-            **kwargs,
-            dataframes="\n\n".join(dataframes),
-            default_import=default_import,
-            engine_df_name=engine_df_name,
-        )
-=======
     def __init__(self):
         default_import = "import pandas as pd"
         engine_df_name = "pd.DataFrame"
 
         self.set_var("default_import", default_import)
-        self.set_var("engine_df_name", engine_df_name)
->>>>>>> caf2fca6
+        self.set_var("engine_df_name", engine_df_name)