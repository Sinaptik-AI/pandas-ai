from .base import BasePrompt


class GeneratePythonCodePrompt(BasePrompt):
    """Prompt to generate Python code from a dataframe."""

    template_path = "generate_python_code.tmpl"

    def to_json(self):
        context = self.props["context"]
        viz_lib = self.props["viz_lib"]
        output_type = self.props["output_type"]
        memory = context.memory
        conversations = memory.to_json()

        system_prompt = memory.get_system_prompt()

<<<<<<< HEAD
import pandasai.pandas as pd

from .file_based_prompt import FileBasedPrompt


class CurrentCodePrompt(FileBasedPrompt):
    """The current code"""

    _path_to_template = "assets/prompt_templates/current_code.tmpl"

    def setup(self, **kwargs) -> None:
        if kwargs.get("dfs_declared", False):
            self.set_var(
                "dfs_declared_message",
                "The variable `dfs: list[pd.DataFrame]` is already declared.",
            )
        else:
            self.set_var("dfs_declared_message", "")


class SimpleReasoningPrompt(FileBasedPrompt):
    """The simple reasoning instructions"""

    _path_to_template = "assets/prompt_templates/simple_reasoning.tmpl"


class VizLibraryPrompt(FileBasedPrompt):
    """Provide information about the visualization library"""

    _path_to_template = "assets/prompt_templates/viz_library.tmpl"


class GeneratePythonCodePrompt(FileBasedPrompt):
    """Prompt to generate Python code"""

    _path_to_template = "assets/prompt_templates/generate_python_code.tmpl"

    def setup(self, **kwargs) -> None:
        self.set_var("instructions", kwargs.pop("custom_instructions", ""))

        self.set_var(
            "current_code",
            kwargs.pop("current_code", CurrentCodePrompt(dfs_declared=True)),
        )

        self.set_var(
            "code_description",
            kwargs.pop("code_description", "Update this initial code:"),
        )

        self.set_var("last_message", kwargs.pop("last_message", ""))

        self.set_var("prev_conversation", kwargs.pop("prev_conversation", ""))

    def on_prompt_generation(self) -> None:
        default_import = f"import {pd.__name__} as pd"
        engine_df_name = "pd.DataFrame"

        self.set_var("default_import", default_import)
        self.set_var("engine_df_name", engine_df_name)
        self.set_var("reasoning", SimpleReasoningPrompt())
=======
        # prepare datasets
        datasets = [dataset.to_json() for dataset in context.dfs]

        return {
            "datasets": datasets,
            "conversation": conversations,
            "system_prompt": system_prompt,
            "config": {
                "direct_sql": context.config.direct_sql,
                "viz_lib": viz_lib,
                "output_type": output_type,
            },
        }
>>>>>>> 10e644f7
<|MERGE_RESOLUTION|>--- conflicted
+++ resolved
@@ -15,69 +15,6 @@
 
         system_prompt = memory.get_system_prompt()
 
-<<<<<<< HEAD
-import pandasai.pandas as pd
-
-from .file_based_prompt import FileBasedPrompt
-
-
-class CurrentCodePrompt(FileBasedPrompt):
-    """The current code"""
-
-    _path_to_template = "assets/prompt_templates/current_code.tmpl"
-
-    def setup(self, **kwargs) -> None:
-        if kwargs.get("dfs_declared", False):
-            self.set_var(
-                "dfs_declared_message",
-                "The variable `dfs: list[pd.DataFrame]` is already declared.",
-            )
-        else:
-            self.set_var("dfs_declared_message", "")
-
-
-class SimpleReasoningPrompt(FileBasedPrompt):
-    """The simple reasoning instructions"""
-
-    _path_to_template = "assets/prompt_templates/simple_reasoning.tmpl"
-
-
-class VizLibraryPrompt(FileBasedPrompt):
-    """Provide information about the visualization library"""
-
-    _path_to_template = "assets/prompt_templates/viz_library.tmpl"
-
-
-class GeneratePythonCodePrompt(FileBasedPrompt):
-    """Prompt to generate Python code"""
-
-    _path_to_template = "assets/prompt_templates/generate_python_code.tmpl"
-
-    def setup(self, **kwargs) -> None:
-        self.set_var("instructions", kwargs.pop("custom_instructions", ""))
-
-        self.set_var(
-            "current_code",
-            kwargs.pop("current_code", CurrentCodePrompt(dfs_declared=True)),
-        )
-
-        self.set_var(
-            "code_description",
-            kwargs.pop("code_description", "Update this initial code:"),
-        )
-
-        self.set_var("last_message", kwargs.pop("last_message", ""))
-
-        self.set_var("prev_conversation", kwargs.pop("prev_conversation", ""))
-
-    def on_prompt_generation(self) -> None:
-        default_import = f"import {pd.__name__} as pd"
-        engine_df_name = "pd.DataFrame"
-
-        self.set_var("default_import", default_import)
-        self.set_var("engine_df_name", engine_df_name)
-        self.set_var("reasoning", SimpleReasoningPrompt())
-=======
         # prepare datasets
         datasets = [dataset.to_json() for dataset in context.dfs]
 
@@ -90,5 +27,4 @@
                 "viz_lib": viz_lib,
                 "output_type": output_type,
             },
-        }
->>>>>>> 10e644f7
+        }