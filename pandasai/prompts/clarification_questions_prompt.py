--- conflicted
+++ resolved
@@ -49,14 +49,11 @@
     def __init__(self, dataframes: List[pd.DataFrame], conversation: str, query: str):
         self.set_var("dfs", dataframes)
         self.set_var("conversation", conversation)
-<<<<<<< HEAD
+        self.set_var("query", query)
 
     def validate(self, output) -> bool:
         try:
             json_data = json.loads(output)
             return isinstance(json_data, List)
         except json.JSONDecodeError:
-            return False
-=======
-        self.set_var("query", query)
->>>>>>> e9b2342d
+            return False