<<<<<<< HEAD
# PandasAI 🐼

[![release](https://img.shields.io/pypi/v/pandasai?label=Release&style=flat-square)](https://pypi.org/project/pandasai/)
[![lint](https://github.com/gventuri/pandas-ai/actions/workflows/ci.yml/badge.svg)](https://github.com/gventuri/pandas-ai/actions/workflows/ci.yml/badge.svg)
[![lint](https://github.com/gventuri/pandas-ai/actions/workflows/cd.yml/badge.svg)](https://github.com/gventuri/pandas-ai/actions/workflows/cd.yml/badge.svg)
[![](https://dcbadge.vercel.app/api/server/kF7FqH2FwS?style=flat&compact=true)](https://discord.gg/kF7FqH2FwS)
[![Downloads](https://static.pepy.tech/badge/pandasai/month)](https://pepy.tech/project/pandasai) [![License: MIT](https://img.shields.io/badge/License-MIT-yellow.svg)](https://opensource.org/licenses/MIT)
[![Open in Colab](https://camo.githubusercontent.com/84f0493939e0c4de4e6dbe113251b4bfb5353e57134ffd9fcab6b8714514d4d1/68747470733a2f2f636f6c61622e72657365617263682e676f6f676c652e636f6d2f6173736574732f636f6c61622d62616467652e737667)](https://colab.research.google.com/drive/1rKz7TudOeCeKGHekw7JFNL4sagN9hon-?usp=sharing)

Pandas AI is a Python library that adds generative artificial intelligence capabilities to Pandas, the popular data analysis and manipulation tool. It is designed to be used in conjunction with Pandas, and is not a replacement for it.

<!-- Add images/pandas-ai.png -->

![PandasAI](images/pandas-ai.png?raw=true)

## Demo

Try out PandasAI in your browser:

[![Open in Colab](https://camo.githubusercontent.com/84f0493939e0c4de4e6dbe113251b4bfb5353e57134ffd9fcab6b8714514d4d1/68747470733a2f2f636f6c61622e72657365617263682e676f6f676c652e636f6d2f6173736574732f636f6c61622d62616467652e737667)](https://colab.research.google.com/drive/1rKz7TudOeCeKGHekw7JFNL4sagN9hon-?usp=sharing)

## Installation

```bash
pip install pandasai
```

## Usage

> Disclaimer: GDP data was collected from [this source](https://ourworldindata.org/grapher/gross-domestic-product?tab=table), published by World Development Indicators - World Bank (2022.05.26) and collected at National accounts data - World Bank / OECD. It relates to the year of 2020. Happiness indexes were extracted from [the World Happiness Report](https://ftnnews.com/images/stories/documents/2020/WHR20.pdf). Another useful [link](https://data.world/makeovermonday/2020w19-world-happiness-report-2020).

PandasAI is designed to be used in conjunction with Pandas. It makes Pandas conversational, allowing you to ask questions about your data and get answers back, in the form of Pandas DataFrames. For example, you can ask PandasAI to find all the rows in a DataFrame where the value of a column is greater than 5, and it will return a DataFrame containing only those rows:

```python
import pandas as pd
from pandasai import PandasAI

# Sample DataFrame
df = pd.DataFrame({
    "country": ["United States", "United Kingdom", "France", "Germany", "Italy", "Spain", "Canada", "Australia", "Japan", "China"],
    "gdp": [19294482071552, 2891615567872, 2411255037952, 3435817336832, 1745433788416, 1181205135360, 1607402389504, 1490967855104, 4380756541440, 14631844184064],
    "happiness_index": [6.94, 7.16, 6.66, 7.07, 6.38, 6.4, 7.23, 7.22, 5.87, 5.12]
})

# Instantiate a LLM
from pandasai.llm.openai import OpenAI
llm = OpenAI(api_token="YOUR_API_TOKEN")

pandas_ai = PandasAI(llm, conversational=False)
pandas_ai.run(df, prompt='Which are the 5 happiest countries?')
```

The above code will return the following:

```
6            Canada
7         Australia
1    United Kingdom
3           Germany
0     United States
Name: country, dtype: object
```

Of course, you can also ask PandasAI to perform more complex queries. For example, you can ask PandasAI to find the sum of the GDPs of the 2 unhappiest countries:

```python
pandas_ai.run(df, prompt='What is the sum of the GDPs of the 2 unhappiest countries?')
```

The above code will return the following:

```
19012600725504
```

You can also ask PandasAI to draw a graph:

```python
pandas_ai.run(
    df,
    "Plot the histogram of countries showing for each the gpd, using different colors for each bar",
)
```

![Chart](images/histogram-chart.png?raw=true)

You can find more examples in the [examples](examples) directory.

## Privacy & Security

In order to generate the Python code to run, we take the dataframe head, we randomize it (using random generation for sensitive data and shuffling for non-sensitive data) and send just the head.

Also, if you want to enforce further your privacy you can instantiate PandasAI with `enforce_privacy = True` which will not send the head (but just column names) to the LLM.

## Environment Variables

In order to set the API key for the LLM (Hugging Face Hub, OpenAI), you need to set the appropriate environment variables. You can do this by copying the `.env.example` file to `.env`:

```bash
cp .env.example .env
```

Then, edit the `.env` file and set the appropriate values.

As an alternative, you can also pass the environment variables directly to the constructor of the LLM:

```python
# OpenAI
llm = OpenAI(api_token="YOUR_API_KEY")

# Starcoder
llm = Starcoder(api_token="YOUR_HF_API_KEY")
```

## License

PandasAI is licensed under the MIT License. See the LICENSE file for more details.

## Contributing

Contributions are welcome! Please check out the todos below, and feel free to open a pull request.
For more information, please see the [contributing guidelines](CONTRIBUTING.md).

After installing the virtual environment, please remember to install `pre-commit` to be compliant with our standards:

```bash
pre-commit install
```

### Todo

- [ ] Add support for more LLMs
- [ ] Make PandasAI available from a CLI
- [ ] Create a web interface for PandasAI
- [ ] Add unit tests
- [x] Add contributing guidelines
- [x] Add CI
- [x] Add support for conversational responses
=======
# PandasAI 🐼

[![release](https://img.shields.io/pypi/v/pandasai?label=Release&style=flat-square)](https://pypi.org/project/pandasai/)
[![lint](https://github.com/gventuri/pandas-ai/actions/workflows/ci.yml/badge.svg)](https://github.com/gventuri/pandas-ai/actions/workflows/ci.yml/badge.svg)
[![lint](https://github.com/gventuri/pandas-ai/actions/workflows/cd.yml/badge.svg)](https://github.com/gventuri/pandas-ai/actions/workflows/cd.yml/badge.svg)
[![](https://dcbadge.vercel.app/api/server/kF7FqH2FwS?style=flat&compact=true)](https://discord.gg/kF7FqH2FwS)
[![Downloads](https://static.pepy.tech/badge/pandasai/month)](https://pepy.tech/project/pandasai) [![License: MIT](https://img.shields.io/badge/License-MIT-yellow.svg)](https://opensource.org/licenses/MIT)
[![Open in Colab](https://camo.githubusercontent.com/84f0493939e0c4de4e6dbe113251b4bfb5353e57134ffd9fcab6b8714514d4d1/68747470733a2f2f636f6c61622e72657365617263682e676f6f676c652e636f6d2f6173736574732f636f6c61622d62616467652e737667)](https://colab.research.google.com/drive/1rKz7TudOeCeKGHekw7JFNL4sagN9hon-?usp=sharing)

Pandas AI is a Python library that adds generative artificial intelligence capabilities to Pandas, the popular data analysis and manipulation tool. It is designed to be used in conjunction with Pandas, and is not a replacement for it.

<!-- Add images/pandas-ai.png -->

![PandasAI](images/pandas-ai.png?raw=true)

## Demo

Try out PandasAI in your browser:

[![Open in Colab](https://camo.githubusercontent.com/84f0493939e0c4de4e6dbe113251b4bfb5353e57134ffd9fcab6b8714514d4d1/68747470733a2f2f636f6c61622e72657365617263682e676f6f676c652e636f6d2f6173736574732f636f6c61622d62616467652e737667)](https://colab.research.google.com/drive/1rKz7TudOeCeKGHekw7JFNL4sagN9hon-?usp=sharing)

## Installation

```bash
pip install pandasai
```

## Usage

> Disclaimer: GDP data was collected from [this source](https://ourworldindata.org/grapher/gross-domestic-product?tab=table), published by World Development Indicators - World Bank (2022.05.26) and collected at National accounts data - World Bank / OECD. It relates to the year of 2020. Happiness indexes were extracted from [the World Happiness Report](https://ftnnews.com/images/stories/documents/2020/WHR20.pdf). Another useful [link](https://data.world/makeovermonday/2020w19-world-happiness-report-2020).

PandasAI is designed to be used in conjunction with Pandas. It makes Pandas conversational, allowing you to ask questions about your data and get answers back, in the form of Pandas DataFrames. For example, you can ask PandasAI to find all the rows in a DataFrame where the value of a column is greater than 5, and it will return a DataFrame containing only those rows:

```python
import pandas as pd
from pandasai import PandasAI

# Sample DataFrame
df = pd.DataFrame({
    "country": ["United States", "United Kingdom", "France", "Germany", "Italy", "Spain", "Canada", "Australia", "Japan", "China"],
    "gdp": [19294482071552, 2891615567872, 2411255037952, 3435817336832, 1745433788416, 1181205135360, 1607402389504, 1490967855104, 4380756541440, 14631844184064],
    "happiness_index": [6.94, 7.16, 6.66, 7.07, 6.38, 6.4, 7.23, 7.22, 5.87, 5.12]
})

# Instantiate a LLM
from pandasai.llm.openai import OpenAI
llm = OpenAI(api_token="YOUR_API_TOKEN")

pandas_ai = PandasAI(llm, conversational=False)
pandas_ai.run(df, prompt='Which are the 5 happiest countries?')
```

The above code will return the following:

```
6            Canada
7         Australia
1    United Kingdom
3           Germany
0     United States
Name: country, dtype: object
```

Of course, you can also ask PandasAI to perform more complex queries. For example, you can ask PandasAI to find the sum of the GDPs of the 2 unhappiest countries:

```python
pandas_ai.run(df, prompt='What is the sum of the GDPs of the 2 unhappiest countries?')
```

The above code will return the following:

```
19012600725504
```

You can also ask PandasAI to draw a graph:

```python
pandas_ai.run(
    df,
    "Plot the histogram of countries showing for each the gpd, using different colors for each bar",
)
```

![Chart](images/histogram-chart.png?raw=true)

You can find more examples in the [examples](examples) directory.

## Command-Line Tool
Pai is the command line tool designed to provide a convenient way to interact with pandasai through a command line interface (CLI).

```
pai [OPTIONS]
```
Options:
- **-d, --dataset**: The file path to the dataset.
- **-t, --token**: Your HuggingFace or OpenAI API token, if no token provided pai will pull from the `.env` file.
- **-m, --model**: Choice of LLM, either `openai`, `open-assistant`, or `starcoder`.
- **-p, --prompt**: Prompt that PandasAI will run.

To view a full list of available options and their descriptions, run the following command:
```
pai --help

```
>For example,
>```
>pai -d "~/pandasai/example/data/Loan payments data.csv" -m "openai" -p "How many loans are from men and have been paid off?"
>```
>Should result in the same output as the `from_csv.py` example.

## Privacy & Security

In order to generate the Python code to run, we take the dataframe head, we randomize it (using random generation for sensitive data and shuffling for non-sensitive data) and send just the head.

Also, if you want to enforce further your privacy you can instantiate PandasAI with `enforce_privacy = True` which will not send the head (but just column names) to the LLM.

## Environment Variables

In order to set the API key for the LLM (Hugging Face Hub, OpenAI), you need to set the appropriate environment variables. You can do this by copying the `.env.example` file to `.env`:

```bash
cp .env.example .env
```

Then, edit the `.env` file and set the appropriate values.

As an alternative, you can also pass the environment variables directly to the constructor of the LLM:

```python
# OpenAI
llm = OpenAI(api_token="YOUR_API_KEY")

# Starcoder
llm = Starcoder(api_token="YOUR_HF_API_KEY")
```

## License

PandasAI is licensed under the MIT License. See the LICENSE file for more details.

## Contributing

Contributions are welcome! Please check out the todos below, and feel free to open a pull request.
For more information, please see the [contributing guidelines](CONTRIBUTING.md).

After installing the virtual environment, please remember to install `pre-commit` to be compliant with our standards:

```bash
pre-commit install
```

### Todo

- [ ] Add support for more LLMs
- [ ] Make PandasAI available from a CLI
- [ ] Create a web interface for PandasAI
- [ ] Add unit tests
- [x] Add contributing guidelines
- [x] Add CI
- [x] Add support for conversational responses
>>>>>>> ef82b0fb
<|MERGE_RESOLUTION|>--- conflicted
+++ resolved
@@ -1,302 +1,161 @@
-<<<<<<< HEAD
-# PandasAI 🐼
-
-[![release](https://img.shields.io/pypi/v/pandasai?label=Release&style=flat-square)](https://pypi.org/project/pandasai/)
-[![lint](https://github.com/gventuri/pandas-ai/actions/workflows/ci.yml/badge.svg)](https://github.com/gventuri/pandas-ai/actions/workflows/ci.yml/badge.svg)
-[![lint](https://github.com/gventuri/pandas-ai/actions/workflows/cd.yml/badge.svg)](https://github.com/gventuri/pandas-ai/actions/workflows/cd.yml/badge.svg)
-[![](https://dcbadge.vercel.app/api/server/kF7FqH2FwS?style=flat&compact=true)](https://discord.gg/kF7FqH2FwS)
-[![Downloads](https://static.pepy.tech/badge/pandasai/month)](https://pepy.tech/project/pandasai) [![License: MIT](https://img.shields.io/badge/License-MIT-yellow.svg)](https://opensource.org/licenses/MIT)
-[![Open in Colab](https://camo.githubusercontent.com/84f0493939e0c4de4e6dbe113251b4bfb5353e57134ffd9fcab6b8714514d4d1/68747470733a2f2f636f6c61622e72657365617263682e676f6f676c652e636f6d2f6173736574732f636f6c61622d62616467652e737667)](https://colab.research.google.com/drive/1rKz7TudOeCeKGHekw7JFNL4sagN9hon-?usp=sharing)
-
-Pandas AI is a Python library that adds generative artificial intelligence capabilities to Pandas, the popular data analysis and manipulation tool. It is designed to be used in conjunction with Pandas, and is not a replacement for it.
-
-<!-- Add images/pandas-ai.png -->
-
-![PandasAI](images/pandas-ai.png?raw=true)
-
-## Demo
-
-Try out PandasAI in your browser:
-
-[![Open in Colab](https://camo.githubusercontent.com/84f0493939e0c4de4e6dbe113251b4bfb5353e57134ffd9fcab6b8714514d4d1/68747470733a2f2f636f6c61622e72657365617263682e676f6f676c652e636f6d2f6173736574732f636f6c61622d62616467652e737667)](https://colab.research.google.com/drive/1rKz7TudOeCeKGHekw7JFNL4sagN9hon-?usp=sharing)
-
-## Installation
-
-```bash
-pip install pandasai
-```
-
-## Usage
-
-> Disclaimer: GDP data was collected from [this source](https://ourworldindata.org/grapher/gross-domestic-product?tab=table), published by World Development Indicators - World Bank (2022.05.26) and collected at National accounts data - World Bank / OECD. It relates to the year of 2020. Happiness indexes were extracted from [the World Happiness Report](https://ftnnews.com/images/stories/documents/2020/WHR20.pdf). Another useful [link](https://data.world/makeovermonday/2020w19-world-happiness-report-2020).
-
-PandasAI is designed to be used in conjunction with Pandas. It makes Pandas conversational, allowing you to ask questions about your data and get answers back, in the form of Pandas DataFrames. For example, you can ask PandasAI to find all the rows in a DataFrame where the value of a column is greater than 5, and it will return a DataFrame containing only those rows:
-
-```python
-import pandas as pd
-from pandasai import PandasAI
-
-# Sample DataFrame
-df = pd.DataFrame({
-    "country": ["United States", "United Kingdom", "France", "Germany", "Italy", "Spain", "Canada", "Australia", "Japan", "China"],
-    "gdp": [19294482071552, 2891615567872, 2411255037952, 3435817336832, 1745433788416, 1181205135360, 1607402389504, 1490967855104, 4380756541440, 14631844184064],
-    "happiness_index": [6.94, 7.16, 6.66, 7.07, 6.38, 6.4, 7.23, 7.22, 5.87, 5.12]
-})
-
-# Instantiate a LLM
-from pandasai.llm.openai import OpenAI
-llm = OpenAI(api_token="YOUR_API_TOKEN")
-
-pandas_ai = PandasAI(llm, conversational=False)
-pandas_ai.run(df, prompt='Which are the 5 happiest countries?')
-```
-
-The above code will return the following:
-
-```
-6            Canada
-7         Australia
-1    United Kingdom
-3           Germany
-0     United States
-Name: country, dtype: object
-```
-
-Of course, you can also ask PandasAI to perform more complex queries. For example, you can ask PandasAI to find the sum of the GDPs of the 2 unhappiest countries:
-
-```python
-pandas_ai.run(df, prompt='What is the sum of the GDPs of the 2 unhappiest countries?')
-```
-
-The above code will return the following:
-
-```
-19012600725504
-```
-
-You can also ask PandasAI to draw a graph:
-
-```python
-pandas_ai.run(
-    df,
-    "Plot the histogram of countries showing for each the gpd, using different colors for each bar",
-)
-```
-
-![Chart](images/histogram-chart.png?raw=true)
-
-You can find more examples in the [examples](examples) directory.
-
-## Privacy & Security
-
-In order to generate the Python code to run, we take the dataframe head, we randomize it (using random generation for sensitive data and shuffling for non-sensitive data) and send just the head.
-
-Also, if you want to enforce further your privacy you can instantiate PandasAI with `enforce_privacy = True` which will not send the head (but just column names) to the LLM.
-
-## Environment Variables
-
-In order to set the API key for the LLM (Hugging Face Hub, OpenAI), you need to set the appropriate environment variables. You can do this by copying the `.env.example` file to `.env`:
-
-```bash
-cp .env.example .env
-```
-
-Then, edit the `.env` file and set the appropriate values.
-
-As an alternative, you can also pass the environment variables directly to the constructor of the LLM:
-
-```python
-# OpenAI
-llm = OpenAI(api_token="YOUR_API_KEY")
-
-# Starcoder
-llm = Starcoder(api_token="YOUR_HF_API_KEY")
-```
-
-## License
-
-PandasAI is licensed under the MIT License. See the LICENSE file for more details.
-
-## Contributing
-
-Contributions are welcome! Please check out the todos below, and feel free to open a pull request.
-For more information, please see the [contributing guidelines](CONTRIBUTING.md).
-
-After installing the virtual environment, please remember to install `pre-commit` to be compliant with our standards:
-
-```bash
-pre-commit install
-```
-
-### Todo
-
-- [ ] Add support for more LLMs
-- [ ] Make PandasAI available from a CLI
-- [ ] Create a web interface for PandasAI
-- [ ] Add unit tests
-- [x] Add contributing guidelines
-- [x] Add CI
-- [x] Add support for conversational responses
-=======
-# PandasAI 🐼
-
-[![release](https://img.shields.io/pypi/v/pandasai?label=Release&style=flat-square)](https://pypi.org/project/pandasai/)
-[![lint](https://github.com/gventuri/pandas-ai/actions/workflows/ci.yml/badge.svg)](https://github.com/gventuri/pandas-ai/actions/workflows/ci.yml/badge.svg)
-[![lint](https://github.com/gventuri/pandas-ai/actions/workflows/cd.yml/badge.svg)](https://github.com/gventuri/pandas-ai/actions/workflows/cd.yml/badge.svg)
-[![](https://dcbadge.vercel.app/api/server/kF7FqH2FwS?style=flat&compact=true)](https://discord.gg/kF7FqH2FwS)
-[![Downloads](https://static.pepy.tech/badge/pandasai/month)](https://pepy.tech/project/pandasai) [![License: MIT](https://img.shields.io/badge/License-MIT-yellow.svg)](https://opensource.org/licenses/MIT)
-[![Open in Colab](https://camo.githubusercontent.com/84f0493939e0c4de4e6dbe113251b4bfb5353e57134ffd9fcab6b8714514d4d1/68747470733a2f2f636f6c61622e72657365617263682e676f6f676c652e636f6d2f6173736574732f636f6c61622d62616467652e737667)](https://colab.research.google.com/drive/1rKz7TudOeCeKGHekw7JFNL4sagN9hon-?usp=sharing)
-
-Pandas AI is a Python library that adds generative artificial intelligence capabilities to Pandas, the popular data analysis and manipulation tool. It is designed to be used in conjunction with Pandas, and is not a replacement for it.
-
-<!-- Add images/pandas-ai.png -->
-
-![PandasAI](images/pandas-ai.png?raw=true)
-
-## Demo
-
-Try out PandasAI in your browser:
-
-[![Open in Colab](https://camo.githubusercontent.com/84f0493939e0c4de4e6dbe113251b4bfb5353e57134ffd9fcab6b8714514d4d1/68747470733a2f2f636f6c61622e72657365617263682e676f6f676c652e636f6d2f6173736574732f636f6c61622d62616467652e737667)](https://colab.research.google.com/drive/1rKz7TudOeCeKGHekw7JFNL4sagN9hon-?usp=sharing)
-
-## Installation
-
-```bash
-pip install pandasai
-```
-
-## Usage
-
-> Disclaimer: GDP data was collected from [this source](https://ourworldindata.org/grapher/gross-domestic-product?tab=table), published by World Development Indicators - World Bank (2022.05.26) and collected at National accounts data - World Bank / OECD. It relates to the year of 2020. Happiness indexes were extracted from [the World Happiness Report](https://ftnnews.com/images/stories/documents/2020/WHR20.pdf). Another useful [link](https://data.world/makeovermonday/2020w19-world-happiness-report-2020).
-
-PandasAI is designed to be used in conjunction with Pandas. It makes Pandas conversational, allowing you to ask questions about your data and get answers back, in the form of Pandas DataFrames. For example, you can ask PandasAI to find all the rows in a DataFrame where the value of a column is greater than 5, and it will return a DataFrame containing only those rows:
-
-```python
-import pandas as pd
-from pandasai import PandasAI
-
-# Sample DataFrame
-df = pd.DataFrame({
-    "country": ["United States", "United Kingdom", "France", "Germany", "Italy", "Spain", "Canada", "Australia", "Japan", "China"],
-    "gdp": [19294482071552, 2891615567872, 2411255037952, 3435817336832, 1745433788416, 1181205135360, 1607402389504, 1490967855104, 4380756541440, 14631844184064],
-    "happiness_index": [6.94, 7.16, 6.66, 7.07, 6.38, 6.4, 7.23, 7.22, 5.87, 5.12]
-})
-
-# Instantiate a LLM
-from pandasai.llm.openai import OpenAI
-llm = OpenAI(api_token="YOUR_API_TOKEN")
-
-pandas_ai = PandasAI(llm, conversational=False)
-pandas_ai.run(df, prompt='Which are the 5 happiest countries?')
-```
-
-The above code will return the following:
-
-```
-6            Canada
-7         Australia
-1    United Kingdom
-3           Germany
-0     United States
-Name: country, dtype: object
-```
-
-Of course, you can also ask PandasAI to perform more complex queries. For example, you can ask PandasAI to find the sum of the GDPs of the 2 unhappiest countries:
-
-```python
-pandas_ai.run(df, prompt='What is the sum of the GDPs of the 2 unhappiest countries?')
-```
-
-The above code will return the following:
-
-```
-19012600725504
-```
-
-You can also ask PandasAI to draw a graph:
-
-```python
-pandas_ai.run(
-    df,
-    "Plot the histogram of countries showing for each the gpd, using different colors for each bar",
-)
-```
-
-![Chart](images/histogram-chart.png?raw=true)
-
-You can find more examples in the [examples](examples) directory.
-
-## Command-Line Tool
-Pai is the command line tool designed to provide a convenient way to interact with pandasai through a command line interface (CLI).
-
-```
-pai [OPTIONS]
-```
-Options:
-- **-d, --dataset**: The file path to the dataset.
-- **-t, --token**: Your HuggingFace or OpenAI API token, if no token provided pai will pull from the `.env` file.
-- **-m, --model**: Choice of LLM, either `openai`, `open-assistant`, or `starcoder`.
-- **-p, --prompt**: Prompt that PandasAI will run.
-
-To view a full list of available options and their descriptions, run the following command:
-```
-pai --help
-
-```
->For example,
->```
->pai -d "~/pandasai/example/data/Loan payments data.csv" -m "openai" -p "How many loans are from men and have been paid off?"
->```
->Should result in the same output as the `from_csv.py` example.
-
-## Privacy & Security
-
-In order to generate the Python code to run, we take the dataframe head, we randomize it (using random generation for sensitive data and shuffling for non-sensitive data) and send just the head.
-
-Also, if you want to enforce further your privacy you can instantiate PandasAI with `enforce_privacy = True` which will not send the head (but just column names) to the LLM.
-
-## Environment Variables
-
-In order to set the API key for the LLM (Hugging Face Hub, OpenAI), you need to set the appropriate environment variables. You can do this by copying the `.env.example` file to `.env`:
-
-```bash
-cp .env.example .env
-```
-
-Then, edit the `.env` file and set the appropriate values.
-
-As an alternative, you can also pass the environment variables directly to the constructor of the LLM:
-
-```python
-# OpenAI
-llm = OpenAI(api_token="YOUR_API_KEY")
-
-# Starcoder
-llm = Starcoder(api_token="YOUR_HF_API_KEY")
-```
-
-## License
-
-PandasAI is licensed under the MIT License. See the LICENSE file for more details.
-
-## Contributing
-
-Contributions are welcome! Please check out the todos below, and feel free to open a pull request.
-For more information, please see the [contributing guidelines](CONTRIBUTING.md).
-
-After installing the virtual environment, please remember to install `pre-commit` to be compliant with our standards:
-
-```bash
-pre-commit install
-```
-
-### Todo
-
-- [ ] Add support for more LLMs
-- [ ] Make PandasAI available from a CLI
-- [ ] Create a web interface for PandasAI
-- [ ] Add unit tests
-- [x] Add contributing guidelines
-- [x] Add CI
-- [x] Add support for conversational responses
->>>>>>> ef82b0fb
+# PandasAI 🐼
+
+[![release](https://img.shields.io/pypi/v/pandasai?label=Release&style=flat-square)](https://pypi.org/project/pandasai/)
+[![lint](https://github.com/gventuri/pandas-ai/actions/workflows/ci.yml/badge.svg)](https://github.com/gventuri/pandas-ai/actions/workflows/ci.yml/badge.svg)
+[![lint](https://github.com/gventuri/pandas-ai/actions/workflows/cd.yml/badge.svg)](https://github.com/gventuri/pandas-ai/actions/workflows/cd.yml/badge.svg)
+[![](https://dcbadge.vercel.app/api/server/kF7FqH2FwS?style=flat&compact=true)](https://discord.gg/kF7FqH2FwS)
+[![Downloads](https://static.pepy.tech/badge/pandasai/month)](https://pepy.tech/project/pandasai) [![License: MIT](https://img.shields.io/badge/License-MIT-yellow.svg)](https://opensource.org/licenses/MIT)
+[![Open in Colab](https://camo.githubusercontent.com/84f0493939e0c4de4e6dbe113251b4bfb5353e57134ffd9fcab6b8714514d4d1/68747470733a2f2f636f6c61622e72657365617263682e676f6f676c652e636f6d2f6173736574732f636f6c61622d62616467652e737667)](https://colab.research.google.com/drive/1rKz7TudOeCeKGHekw7JFNL4sagN9hon-?usp=sharing)
+
+Pandas AI is a Python library that adds generative artificial intelligence capabilities to Pandas, the popular data analysis and manipulation tool. It is designed to be used in conjunction with Pandas, and is not a replacement for it.
+
+<!-- Add images/pandas-ai.png -->
+
+![PandasAI](images/pandas-ai.png?raw=true)
+
+## Demo
+
+Try out PandasAI in your browser:
+
+[![Open in Colab](https://camo.githubusercontent.com/84f0493939e0c4de4e6dbe113251b4bfb5353e57134ffd9fcab6b8714514d4d1/68747470733a2f2f636f6c61622e72657365617263682e676f6f676c652e636f6d2f6173736574732f636f6c61622d62616467652e737667)](https://colab.research.google.com/drive/1rKz7TudOeCeKGHekw7JFNL4sagN9hon-?usp=sharing)
+
+## Installation
+
+```bash
+pip install pandasai
+```
+
+## Usage
+
+> Disclaimer: GDP data was collected from [this source](https://ourworldindata.org/grapher/gross-domestic-product?tab=table), published by World Development Indicators - World Bank (2022.05.26) and collected at National accounts data - World Bank / OECD. It relates to the year of 2020. Happiness indexes were extracted from [the World Happiness Report](https://ftnnews.com/images/stories/documents/2020/WHR20.pdf). Another useful [link](https://data.world/makeovermonday/2020w19-world-happiness-report-2020).
+
+PandasAI is designed to be used in conjunction with Pandas. It makes Pandas conversational, allowing you to ask questions about your data and get answers back, in the form of Pandas DataFrames. For example, you can ask PandasAI to find all the rows in a DataFrame where the value of a column is greater than 5, and it will return a DataFrame containing only those rows:
+
+```python
+import pandas as pd
+from pandasai import PandasAI
+
+# Sample DataFrame
+df = pd.DataFrame({
+    "country": ["United States", "United Kingdom", "France", "Germany", "Italy", "Spain", "Canada", "Australia", "Japan", "China"],
+    "gdp": [19294482071552, 2891615567872, 2411255037952, 3435817336832, 1745433788416, 1181205135360, 1607402389504, 1490967855104, 4380756541440, 14631844184064],
+    "happiness_index": [6.94, 7.16, 6.66, 7.07, 6.38, 6.4, 7.23, 7.22, 5.87, 5.12]
+})
+
+# Instantiate a LLM
+from pandasai.llm.openai import OpenAI
+llm = OpenAI(api_token="YOUR_API_TOKEN")
+
+pandas_ai = PandasAI(llm, conversational=False)
+pandas_ai.run(df, prompt='Which are the 5 happiest countries?')
+```
+
+The above code will return the following:
+
+```
+6            Canada
+7         Australia
+1    United Kingdom
+3           Germany
+0     United States
+Name: country, dtype: object
+```
+
+Of course, you can also ask PandasAI to perform more complex queries. For example, you can ask PandasAI to find the sum of the GDPs of the 2 unhappiest countries:
+
+```python
+pandas_ai.run(df, prompt='What is the sum of the GDPs of the 2 unhappiest countries?')
+```
+
+The above code will return the following:
+
+```
+19012600725504
+```
+
+You can also ask PandasAI to draw a graph:
+
+```python
+pandas_ai.run(
+    df,
+    "Plot the histogram of countries showing for each the gpd, using different colors for each bar",
+)
+```
+
+![Chart](images/histogram-chart.png?raw=true)
+
+You can find more examples in the [examples](examples) directory.
+
+## Command-Line Tool
+Pai is the command line tool designed to provide a convenient way to interact with pandasai through a command line interface (CLI).
+
+```
+pai [OPTIONS]
+```
+Options:
+- **-d, --dataset**: The file path to the dataset.
+- **-t, --token**: Your HuggingFace or OpenAI API token, if no token provided pai will pull from the `.env` file.
+- **-m, --model**: Choice of LLM, either `openai`, `open-assistant`, or `starcoder`.
+- **-p, --prompt**: Prompt that PandasAI will run.
+
+To view a full list of available options and their descriptions, run the following command:
+```
+pai --help
+
+```
+>For example,
+>```
+>pai -d "~/pandasai/example/data/Loan payments data.csv" -m "openai" -p "How many loans are from men and have been paid off?"
+>```
+>Should result in the same output as the `from_csv.py` example.
+
+## Privacy & Security
+
+In order to generate the Python code to run, we take the dataframe head, we randomize it (using random generation for sensitive data and shuffling for non-sensitive data) and send just the head.
+
+Also, if you want to enforce further your privacy you can instantiate PandasAI with `enforce_privacy = True` which will not send the head (but just column names) to the LLM.
+
+## Environment Variables
+
+In order to set the API key for the LLM (Hugging Face Hub, OpenAI), you need to set the appropriate environment variables. You can do this by copying the `.env.example` file to `.env`:
+
+```bash
+cp .env.example .env
+```
+
+Then, edit the `.env` file and set the appropriate values.
+
+As an alternative, you can also pass the environment variables directly to the constructor of the LLM:
+
+```python
+# OpenAI
+llm = OpenAI(api_token="YOUR_API_KEY")
+
+# Starcoder
+llm = Starcoder(api_token="YOUR_HF_API_KEY")
+```
+
+## License
+
+PandasAI is licensed under the MIT License. See the LICENSE file for more details.
+
+## Contributing
+
+Contributions are welcome! Please check out the todos below, and feel free to open a pull request.
+For more information, please see the [contributing guidelines](CONTRIBUTING.md).
+
+After installing the virtual environment, please remember to install `pre-commit` to be compliant with our standards:
+
+```bash
+pre-commit install
+```
+
+### Todo
+
+- [ ] Add support for more LLMs
+- [ ] Make PandasAI available from a CLI
+- [ ] Create a web interface for PandasAI
+- [ ] Add unit tests
+- [x] Add contributing guidelines
+- [x] Add CI
+- [x] Add support for conversational responses