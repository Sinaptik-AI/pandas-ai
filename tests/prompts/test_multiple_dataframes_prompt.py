--- conflicted
+++ resolved
@@ -3,10 +3,6 @@
 from datetime import date
 
 import pandas as pd
-<<<<<<< HEAD
-import pytest  # noqa: F401
-=======
->>>>>>> 65fb6649
 
 from pandasai.prompts.multiple_dataframes import MultipleDataframesPrompt
 
