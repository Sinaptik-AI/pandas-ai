from typing import Optional
from unittest.mock import Mock
from pandasai.agent import Agent
import pandas as pd
import pytest
from pandasai.llm.fake import FakeLLM
from pandasai.prompts.clarification_questions_prompt import ClarificationQuestionPrompt
from pandasai.prompts.explain_prompt import ExplainPrompt

from pandasai.smart_datalake import SmartDatalake


class TestAgent:
    "Unit tests for Agent class"

    @pytest.fixture
    def sample_df(self):
        return pd.DataFrame(
            {
                "country": [
                    "United States",
                    "United Kingdom",
                    "France",
                    "Germany",
                    "Italy",
                    "Spain",
                    "Canada",
                    "Australia",
                    "Japan",
                    "China",
                ],
                "gdp": [
                    19294482071552,
                    2891615567872,
                    2411255037952,
                    3435817336832,
                    1745433788416,
                    1181205135360,
                    1607402389504,
                    1490967855104,
                    4380756541440,
                    14631844184064,
                ],
                "happiness_index": [
                    6.94,
                    7.16,
                    6.66,
                    7.07,
                    6.38,
                    6.4,
                    7.23,
                    7.22,
                    5.87,
                    5.12,
                ],
            }
        )

    @pytest.fixture
    def llm(self, output: Optional[str] = None) -> FakeLLM:
        return FakeLLM(output=output)

    @pytest.fixture
    def config(self, llm: FakeLLM) -> dict:
        return {"llm": llm}

    @pytest.fixture
    def agent(self, sample_df: pd.DataFrame, config: dict) -> Agent:
        return Agent(sample_df, config)

    def test_constructor(self, sample_df, config):
        agent_1 = Agent(sample_df, config)
        assert isinstance(agent_1._lake, SmartDatalake)

        agent_2 = Agent([sample_df], config)
        assert isinstance(agent_2._lake, SmartDatalake)

        # test multiple agents instances data overlap
        agent_1._lake._memory.add("Which country has the highest gdp?", True)
        memory = agent_1._lake._memory.all()
        assert len(memory) == 1

        memory = agent_2._lake._memory.all()
        assert len(memory) == 0

    def test_chat(self, sample_df, config):
        # Create an Agent instance for testing
        agent = Agent(sample_df, config)
        agent._lake.chat = Mock()
        agent._lake.chat.return_value = "United States has the highest gdp"
        # Test the chat function
        response = agent.chat("Which country has the highest gdp?")
        assert agent._lake.chat.called
        assert isinstance(response, str)
        assert response == "United States has the highest gdp"

    def test_start_new_conversation(self, sample_df, config):
        agent = Agent(sample_df, config, memory_size=10)
        agent._lake._memory.add("Which country has the highest gdp?", True)
        memory = agent._lake._memory.all()
        assert len(memory) == 1
        agent.start_new_conversation()
        memory = agent._lake._memory.all()
        assert len(memory) == 0

    def test_clarification_questions(self, sample_df, config):
        agent = Agent(sample_df, config, memory_size=10)
        agent._lake.llm.call = Mock()
        clarification_response = (
            '["What is happiest index for you?", "What is unit of measure for gdp?"]'
        )
        agent._lake.llm.call.return_value = clarification_response

        questions = agent.clarification_questions("What is the happiest country?")
        assert len(questions) == 2
        assert questions[0] == "What is happiest index for you?"
        assert questions[1] == "What is unit of measure for gdp?"

    def test_clarification_questions_failure(self, sample_df, config):
        agent = Agent(sample_df, config, memory_size=10)
        agent._lake.llm.call = Mock()

        agent._lake.llm.call.return_value = Exception("This is a mock exception")

        with pytest.raises(Exception):
            agent.clarification_questions("What is the happiest country?")

    def test_clarification_questions_fail_non_json(self, sample_df, config):
        agent = Agent(sample_df, config, memory_size=10)
        agent._lake.llm.call = Mock()

        agent._lake.llm.call.return_value = "This is not json response"

        with pytest.raises(Exception):
            agent.clarification_questions("What is the happiest country?")

    def test_clarification_questions_max_3(self, sample_df, config):
        agent = Agent(sample_df, config, memory_size=10)
        agent._lake.llm.call = Mock()
        clarification_response = (
            '["What is happiest index for you", '
            '"What is unit of measure for gdp", '
            '"How many countries are involved in the survey", '
            '"How do you want this data to be represented"]'
        )
        agent._lake.llm.call.return_value = clarification_response

        questions = agent.clarification_questions("What is the happiest country?")

        assert isinstance(questions, list)
        assert len(questions) == 3

    def test_explain(self, agent: Agent):
        agent._lake.llm.call = Mock()
        clarification_response = """
Combine the Data: To find out who gets paid the most, 
I needed to match the names of people with the amounts of money they earn. 
It's like making sure the right names are next to the right amounts. 
I used a method to do this, like connecting pieces of a puzzle.
Find the Top Earner: After combining the data, I looked through it to find 
the person with the most money. 
It's like finding the person who has the most marbles in a game
        """
        agent._lake.llm.call.return_value = clarification_response

        response = agent.explain()

        assert response == (
            """
Combine the Data: To find out who gets paid the most, 
I needed to match the names of people with the amounts of money they earn. 
It's like making sure the right names are next to the right amounts. 
I used a method to do this, like connecting pieces of a puzzle.
Find the Top Earner: After combining the data, I looked through it to find 
the person with the most money. 
It's like finding the person who has the most marbles in a game
        """
        )

<<<<<<< HEAD
=======
    def test_call_prompt_success(self, agent: Agent):
        agent._lake.llm.call = Mock()
        clarification_response = """
What is expected Salary Increase?
        """
        agent._lake.llm.call.return_value = clarification_response
        prompt = ExplainPrompt("test conversation", "")
        agent._call_llm_with_prompt(prompt)
        assert agent._lake.llm.call.call_count == 1

    def test_call_prompt_max_retries_exceeds(self, agent: Agent):
        # raises exception every time
        agent._lake.llm.call = Mock()
        agent._lake.llm.call.side_effect = Exception("Raise an exception")
        with pytest.raises(Exception):
            agent._call_llm_with_prompt("Test Prompt")

        assert agent._lake.llm.call.call_count == 3

    def test_call_prompt_max_retry_on_error(self, agent: Agent):
        # test the LLM call failed twice but succeed third time
        agent._lake.llm.call = Mock()
        agent._lake.llm.call.side_effect = [Exception(), Exception(), "LLM Result"]
        prompt = ExplainPrompt("test conversation", "")
        result = agent._call_llm_with_prompt(prompt)
        assert result == "LLM Result"
        assert agent._lake.llm.call.call_count == 3

    def test_call_prompt_max_retry_twice(self, agent: Agent):
        # test the LLM call failed once but succeed second time
        agent._lake.llm.call = Mock()
        agent._lake.llm.call.side_effect = [Exception(), "LLM Result"]
        prompt = ExplainPrompt("test conversation", "")
        result = agent._call_llm_with_prompt(prompt)

        assert result == "LLM Result"
        assert agent._lake.llm.call.call_count == 2

    def test_call_llm_with_prompt_no_retry_on_error(self, agent: Agent):
        # Test when LLM call raises an exception but retries are disabled

        agent._lake.config.use_error_correction_framework = False
        agent._lake.llm.call = Mock()
        agent._lake.llm.call.side_effect = Exception()
        with pytest.raises(Exception):
            agent._call_llm_with_prompt("Test Prompt")

        assert agent._lake.llm.call.call_count == 1

    def test_call_llm_with_prompt_max_retries_check(self, agent: Agent):
        # Test when LLM call raises an exception, but called call function
        #  'max_retries' time

        agent._lake.config.max_retries = 5
        agent._lake.llm.call = Mock()
        agent._lake.llm.call.side_effect = Exception()

        with pytest.raises(Exception):
            agent._call_llm_with_prompt("Test Prompt")

        assert agent._lake.llm.call.call_count == 5

    def test_clarification_prompt_validate_output_false_case(self, agent: Agent):
        # Test whether the output is json or not
        agent._lake.llm.call = Mock()
        agent._lake.llm.call.return_value = "This is not json"

        prompt = ClarificationQuestionPrompt(
            agent._lake.dfs, "test conversation", "test query"
        )
        with pytest.raises(Exception):
            agent._call_llm_with_prompt(prompt)

    def test_clarification_prompt_validate_output_true_case(self, agent: Agent):
        # Test whether the output is json or not
        agent._lake.llm.call = Mock()
        agent._lake.llm.call.return_value = '["This is test quesiton"]'

        prompt = ClarificationQuestionPrompt(
            agent._lake.dfs, "test conversation", "test query"
        )
        result = agent._call_llm_with_prompt(prompt)
        # Didn't raise any exception
        assert isinstance(result, str)

>>>>>>> 722ca3ee
    def test_rephrase(self, sample_df, config):
        agent = Agent(sample_df, config, memory_size=10)
        agent._lake.llm.call = Mock()
        clarification_response = """
How much has the total salary expense increased?
        """
        agent._lake.llm.call.return_value = clarification_response

        response = agent.rephrase_query("how much has the revenue increased?")

        assert response == (
            """
How much has the total salary expense increased?
        """
        )<|MERGE_RESOLUTION|>--- conflicted
+++ resolved
@@ -177,8 +177,6 @@
         """
         )
 
-<<<<<<< HEAD
-=======
     def test_call_prompt_success(self, agent: Agent):
         agent._lake.llm.call = Mock()
         clarification_response = """
@@ -264,7 +262,6 @@
         # Didn't raise any exception
         assert isinstance(result, str)
 
->>>>>>> 722ca3ee
     def test_rephrase(self, sample_df, config):
         agent = Agent(sample_df, config, memory_size=10)
         agent._lake.llm.call = Mock()
