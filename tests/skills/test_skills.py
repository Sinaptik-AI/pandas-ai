--- conflicted
+++ resolved
@@ -164,8 +164,8 @@
         # Test prompt_display method when skills exist
         prompt = skills_manager.prompt_display()
         assert (
-                "You can call the following functions that have been pre-defined for you:"
-                in prompt
+            "You can call the following functions that have been pre-defined for you:"
+            in prompt
         )
 
         # Test prompt_display method when no skills exist
@@ -174,15 +174,24 @@
         assert prompt is None
 
     @patch("pandasai.skills.inspect.signature", return_value="(a, b, c)")
-<<<<<<< HEAD
-    def test_skill_decorator(self, mock_inspect_signature):
+    def test_skill_decorator(self, _mock_inspect_signature):
         # Define skills using the decorator
         @skill
         def skill_a(*args, **kwargs):
+            """
+            Test skill A
+            Args:
+                arg(str)
+            """
             return "SkillA Result"
 
         @skill
         def skill_b(*args, **kwargs):
+            """
+            Test skill B
+            Args:
+                arg(str)
+            """
             return "SkillB Result"
 
         # Test the wrapped functions
@@ -193,26 +202,12 @@
         assert skill_a.name == "skill_a"
         assert skill_b.name == "skill_b"
 
-        assert skill_a.func_def == "def pandasai.skills.skill_a(a, b, c)"
-        assert skill_b.func_def == "def pandasai.skills.skill_b(a, b, c)"
-
-        assert (
-            skill_a.print
-            == """\n<function>\ndef pandasai.skills.skill_a(a, b, c)\n\n</function>\n"""  # noqa: E501
-        )
-        assert (
-            skill_b.print
-            == """\n<function>\ndef pandasai.skills.skill_b(a, b, c)\n\n</function>\n"""  # noqa: E501
-        )
+        # check the function definition
+        assert skill_a._signature == "def skill_a(a, b, c):"
+        assert skill_b._signature == "def skill_b(a, b, c):"
 
     @patch("pandasai.skills.inspect.signature", return_value="(a, b, c)")
-    def test_skill_decorator_test_codc(self, _mock_inspect_signature, llm):
-        df = pd.DataFrame({"country": []})
-        df = SmartDataframe(df, config={"llm": llm, "enable_cache": False})
-
-=======
-    def test_skill_decorator_test_code(self, llm):
->>>>>>> cdbed911
+    def test_skill_decorator_test_code(self, _mock_inspect_signature):
         # Define skills using the decorator
         @skill
         def plot_salaries(*args, **kwargs):
@@ -238,8 +233,7 @@
             return "SkillA Result"
 
         skill_b = Skill.from_function(
-            func=lambda _: "SkillB Result",
-            description="Skill B"
+            func=lambda _: "SkillB Result", description="Skill B"
         )
 
         agent.add_skills(skill_a)
@@ -256,8 +250,7 @@
             return "SkillA Result"
 
         skill_b = Skill.from_function(
-            func=lambda _: "SkillB Result",
-            description="Skill B"
+            func=lambda _: "SkillB Result", description="Skill B"
         )
 
         smart_dataframe.add_skills(skill_a)
@@ -333,12 +326,12 @@
         assert "<function>" not in last_prompt
         assert "</function>" not in last_prompt
         assert (
-                "You can call the following functions that have been pre-defined for you:"
-                not in last_prompt
+            "You can call the following functions that have been pre-defined for you:"
+            not in last_prompt
         )
 
     def test_code_exec_with_skills_no_use(
-            self, code_manager: CodeManager, exec_context
+        self, code_manager: CodeManager, exec_context
     ):
         code = """result = {'type': 'number', 'value': 1 + 1}"""
         skill1 = MagicMock()
