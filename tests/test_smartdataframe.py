"""Unit tests for the SmartDatalake class"""
import json
import os
import sys
from collections import defaultdict
from typing import Optional
from unittest.mock import patch, Mock
from uuid import UUID

import pandas as pd
import polars as pl
from pydantic import BaseModel, Field
import pytest

from pandasai import SmartDataframe
from pandasai.exceptions import LLMNotFoundError
from pandasai.helpers.df_info import DataFrameType
from pandasai.helpers.output_types import (
    DefaultOutputType,
    output_types_map,
    output_type_factory,
)
from pandasai.llm.fake import FakeLLM
from pandasai.middlewares import Middleware
from pandasai.callbacks import StdoutCallback
from pandasai.prompts import AbstractPrompt, GeneratePythonCodePrompt
from pandasai.helpers.cache import Cache
from pandasai.helpers.viz_library_types import (
    MatplotlibVizLibraryType,
    viz_lib_map,
    viz_lib_type_factory,
)
import logging


class TestSmartDataframe:
    """Unit tests for the SmartDatalake class"""

    def tearDown(self):
        for filename in [
            "df_test.parquet",
            "df_test_polars.parquet",
            "df_duplicate.parquet",
        ]:
            if os.path.exists("cache/" + filename):
                os.remove("cache/" + filename)

        # Remove saved_dfs from pandasai.json
        with open("pandasai.json", "r") as json_file:
            data = json.load(json_file)
            data["saved_dfs"] = []
        with open("pandasai.json", "w") as json_file:
            json.dump(data, json_file, indent=2)

    @pytest.fixture
    def llm(self, output: Optional[str] = None):
        return FakeLLM(output=output)

    @pytest.fixture
    def data_sampler(self):
        class DataSampler:
            df = None

            def __init__(self, df: DataFrameType):
                self.df = df

            def sample(self, _n: int = 5):
                return self.df

        return DataSampler

    @pytest.fixture
    def sample_df(self):
        return pd.DataFrame(
            {
                "country": [
                    "United States",
                    "United Kingdom",
                    "France",
                    "Germany",
                    "Italy",
                    "Spain",
                    "Canada",
                    "Australia",
                    "Japan",
                    "China",
                ],
                "gdp": [
                    19294482071552,
                    2891615567872,
                    2411255037952,
                    3435817336832,
                    1745433788416,
                    1181205135360,
                    1607402389504,
                    1490967855104,
                    4380756541440,
                    14631844184064,
                ],
                "happiness_index": [
                    6.94,
                    7.16,
                    6.66,
                    7.07,
                    6.38,
                    6.4,
                    7.23,
                    7.22,
                    5.87,
                    5.12,
                ],
            }
        )

    @pytest.fixture
    def sample_saved_dfs(self):
        return [
            {
                "name": "photo",
                "description": "Dataframe containing photo metadata",
                "sample": "filename,format,size\n1.jpg,JPEG,1240KB\n2.png,PNG,320KB",
                "import_path": "path/to/photo_data.parquet",
            }
        ]

    @pytest.fixture
    def sample_head(self, sample_df: pd.DataFrame):
        return pd.DataFrame({"A": [1, 2, 3, 4], "B": [5, 6, 7, 8]})

    @pytest.fixture
    def smart_dataframe(self, llm, sample_df, sample_head):
        return SmartDataframe(
            sample_df,
            config={"llm": llm, "enable_cache": False},
            sample_head=sample_head,
        )

    @pytest.fixture
    def smart_dataframe_mocked_df(self, llm, sample_df, sample_head):
        smart_df = SmartDataframe(
            sample_df,
            config={"llm": llm, "enable_cache": False},
            sample_head=sample_head,
        )
        smart_df._core._df = Mock()
        return smart_df

    @pytest.fixture
    def custom_middleware(self):
        class CustomMiddleware(Middleware):
            def run(self, code):
                return """def analyze_data(dfs):
    return { 'type': 'text', 'value': "Overwritten by middleware" }"""

        return CustomMiddleware

    def test_init(self, smart_dataframe):
        assert smart_dataframe._table_name is None
        assert smart_dataframe._table_description is None
        assert smart_dataframe.engine is not None
        assert smart_dataframe.dataframe is not None

    def test_init_without_llm(self, sample_df):
        with pytest.raises(LLMNotFoundError):
            SmartDataframe(sample_df, config={"llm": None})

    def test_run(self, smart_dataframe: SmartDataframe, llm):
        llm._output = (
            "def analyze_data(dfs):\n    return { 'type': 'number', 'value': 1 }"
        )
        assert smart_dataframe.chat("What number comes before 2?") == 1

    def test_run_with_non_conversational_answer(
        self, smart_dataframe: SmartDataframe, llm
    ):
        llm._output = (
            "def analyze_data(dfs):\n    return { 'type': 'number', 'value': 1 + 1 }"
        )
        assert smart_dataframe.chat("What is the sum of 1 + 1?") == 2

    def test_callback(self, smart_dataframe: SmartDataframe):
        callback = StdoutCallback()
        smart_dataframe.callback = callback

        # mock on_code function
        with patch.object(callback, "on_code") as mock_on_code:
            smart_dataframe.chat("Give me sum of all gdps?")
            mock_on_code.assert_called()

    def test_run_code(self, smart_dataframe: SmartDataframe, llm):
        llm._output = """
def analyze_data(dfs):
    df = dfs[0]
    df['b'] = df['a'] + 1
    return { 'type': 'dataframe', 'value': df }
"""
        smart_dataframe = SmartDataframe(
            pd.DataFrame({"a": [1, 2, 3]}), config={"llm": llm, "enable_cache": False}
        )

        output_df = smart_dataframe.chat("Set column b to column a + 1")
        assert output_df["a"].tolist() == [1, 2, 3]
        assert output_df["b"].tolist() == [2, 3, 4]

    def test_run_with_privacy_enforcement(self, llm):
        df = pd.DataFrame({"country": []})
        df = SmartDataframe(df, config={"llm": llm, "enable_cache": False})
        df.enforce_privacy = True

        expected_prompt = """You are provided with the following pandas DataFrames:

<dataframe>
Dataframe dfs[0], with 0 rows and 1 columns.
This is the metadata of the dataframe dfs[0]:
country
</dataframe>

<conversation>
User: How many countries are in the dataframe?
</conversation>

When a user requests to create a chart, utilize the Python
matplotlib library to generate high-quality graphics that will be saved 
directly to a file.

This is the initial python function. Do not change the params. Given the context, use the right dataframes.
```python
# TODO import all the dependencies required
import pandas as pd

def analyze_data(dfs: list[pd.DataFrame]) -> dict:
    \"\"\"
    Analyze the data, using the provided dataframes (`dfs`).
    1. Prepare: Preprocessing and cleaning data if necessary
    2. Process: Manipulating data for analysis (grouping, filtering, aggregating, etc.)
    3. Analyze: Conducting the actual analysis (if the user asks to plot a chart you must save it as an image in temp_chart.png and not show the chart.)
    At the end, return a dictionary of:
    - type (possible values "string", "number", "dataframe", "plot")
    - value (can be a string, a dataframe or the path of the plot, NOT a dictionary)
    Examples: 
        { "type": "string", "value": f"The highest salary is {highest_salary}." }
        or
        { "type": "number", "value": 125 }
        or
        { "type": "dataframe", "value": pd.DataFrame({...}) }
        or
        { "type": "plot", "value": "temp_chart.png" }
    \"\"\"
```

Take a deep breath and reason step-by-step. Act as a senior data analyst.
In the answer, you must never write the "technical" names of the tables.
Based on the last message in the conversation:
- return the updated analyze_data function wrapped within ```python ```"""  # noqa: E501
        df.chat("How many countries are in the dataframe?")
        last_prompt = df.last_prompt
        if sys.platform.startswith("win"):
            last_prompt = df.last_prompt.replace("\r\n", "\n")
        assert last_prompt == expected_prompt

    @pytest.mark.parametrize(
        "output_type,output_type_hint",
        [
            (None, DefaultOutputType().template_hint),
            *[
                (type_, output_type_factory(type_).template_hint)
                for type_ in output_types_map
            ],
        ],
    )
    def test_run_passing_output_type(self, llm, output_type, output_type_hint):
        df = pd.DataFrame({"country": []})
        df = SmartDataframe(df, config={"llm": llm, "enable_cache": False})

        expected_prompt = f'''You are provided with the following pandas DataFrames:

<dataframe>
Dataframe dfs[0], with 0 rows and 1 columns.
This is the metadata of the dataframe dfs[0]:
country
</dataframe>

<conversation>
User: How many countries are in the dataframe?
</conversation>

When a user requests to create a chart, utilize the Python
matplotlib library to generate high-quality graphics that will be saved 
directly to a file.

This is the initial python function. Do not change the params. Given the context, use the right dataframes.
```python
# TODO import all the dependencies required
import pandas as pd

def analyze_data(dfs: list[pd.DataFrame]) -> dict:
    """
    Analyze the data, using the provided dataframes (`dfs`).
    1. Prepare: Preprocessing and cleaning data if necessary
    2. Process: Manipulating data for analysis (grouping, filtering, aggregating, etc.)
    3. Analyze: Conducting the actual analysis (if the user asks to plot a chart you must save it as an image in temp_chart.png and not show the chart.)
    At the end, return a dictionary of:
    {output_type_hint}
    """
```

Take a deep breath and reason step-by-step. Act as a senior data analyst.
In the answer, you must never write the "technical" names of the tables.
Based on the last message in the conversation:
- return the updated analyze_data function wrapped within ```python ```'''  # noqa: E501

        df.chat("How many countries are in the dataframe?", output_type=output_type)
        last_prompt = df.last_prompt
        if sys.platform.startswith("win"):
            last_prompt = df.last_prompt.replace("\r\n", "\n")
        assert last_prompt == expected_prompt

    @pytest.mark.parametrize(
        "output_type_to_pass,output_type_returned",
        [
            ("number", "string"),
            ("string", "number"),
        ],
    )
    def test_run_incorrect_output_type_returned(
        self,
        smart_dataframe: SmartDataframe,
        llm,
        sample_df,
        output_type_to_pass,
        output_type_returned,
    ):
        llm._output = f"""
def analyze_data(dfs: list[pd.DataFrame]) ->dict:
    highest_gdp = dfs[0]['gdp'].max()
    return {{ 'type': '{output_type_returned}', 'value': highest_gdp }}
"""
        smart_dataframe = SmartDataframe(
            sample_df, config={"llm": llm, "enable_cache": False}
        )

        smart_dataframe.chat(
            "What is the highest GDP?", output_type=output_type_to_pass
        )
        expected_log = (
            f"The result dict contains inappropriate 'type'. "
            f"Expected '{output_type_to_pass}', actual "
            f"'{output_type_returned}'"
        )
        assert any((expected_log in log.get("msg") for log in smart_dataframe.logs))

    def test_to_dict(self, smart_dataframe: SmartDataframe):
        expected_keys = ("country", "gdp", "happiness_index")

        result_dict = smart_dataframe.to_dict()

        assert isinstance(result_dict, dict)
        assert all(key in result_dict for key in expected_keys)

    @pytest.mark.parametrize(
        "to_dict_params,expected_passing_params,engine_type",
        [
            ({}, {"orient": "dict", "into": dict}, "pandas"),
            ({}, {"as_series": True}, "polars"),
            ({"orient": "dict"}, {"orient": "dict", "into": dict}, "pandas"),
            (
                {"orient": "dict", "into": defaultdict},
                {"orient": "dict", "into": defaultdict},
                "pandas",
            ),
            ({"as_series": False}, {"as_series": False}, "polars"),
            (
                {"as_series": False, "orient": "dict", "into": defaultdict},
                {"as_series": False},
                "polars",
            ),
        ],
    )
    def test_to_dict_passing_parameters(
        self,
        smart_dataframe_mocked_df: SmartDataframe,
        to_dict_params,
        engine_type,
        expected_passing_params,
    ):
        smart_dataframe_mocked_df._engine = engine_type
        smart_dataframe_mocked_df.to_dict(**to_dict_params)
        # noinspection PyUnresolvedReferences
        smart_dataframe_mocked_df.dataframe.to_dict.assert_called_once_with(
            **expected_passing_params
        )

    def test_extract_code(self, llm):
        code = """```python
result = {'happiness': 0.5, 'gdp': 0.8}
print(result)```"""
        assert (
            llm._extract_code(code)
            == "result = {'happiness': 0.5, 'gdp': 0.8}\nprint(result)"
        )

        code = """```
result = {'happiness': 1, 'gdp': 0.43}```"""
        assert llm._extract_code(code) == "result = {'happiness': 1, 'gdp': 0.43}"

    def test_last_prompt_id(self, smart_dataframe: SmartDataframe):
        smart_dataframe.chat("How many countries are in the dataframe?")
        prompt_id = smart_dataframe.last_prompt_id
        assert isinstance(prompt_id, UUID)

    def test_last_prompt_id_no_prompt(self, smart_dataframe: SmartDataframe):
        with pytest.raises(AttributeError):
            smart_dataframe.last_prompt_id

    def test_getters_are_accessible(self, smart_dataframe: SmartDataframe, llm):
        llm._output = (
            "def analyze_data(dfs):\n    return {'type': 'number', 'value': 1}"
        )
        smart_dataframe.chat("What number comes before 2?")
        assert (
            smart_dataframe.last_code_generated
            == "def analyze_data(dfs):\n    return {'type': 'number', 'value': 1}"
        )

    def test_save_chart_non_default_dir(
        self, smart_dataframe: SmartDataframe, llm, sample_df
    ):
        """
        Test chat with `SmartDataframe` with custom `save_charts_path`.

        Script:
            1) Ask `SmartDataframe` to build a chart and save it in
               a custom directory;
            2) Check if substring representing the directory present in
               `llm.last_prompt`.
            3) Check if the code has had a call of `plt.savefig()` passing
               the custom directory.

        Notes:
            1) Mock `import_dependency()` util-function to avoid the
               actual calls to `matplotlib.pyplot`.
            2) The `analyze_data()` function in the code fixture must have
               `"type": None` in the result dict. Otherwise, if it had
               `"type": "plot"` (like it has in practice), `_format_results()`
               method from `SmartDatalake` object would try to read the image
               with `matplotlib.image.imread()` and this test would fail.
               Those calls to `matplotlib.image` are unmockable because of
               imports inside the function scope, not in the top of a module.
               @TODO: figure out if we can just move the imports beyond to
                      make it possible to mock out `matplotlib.image`
        """
        llm._output = """
import pandas as pd
import matplotlib.pyplot as plt
def analyze_data(dfs: list[pd.DataFrame]) -> dict:
    df = dfs[0].nlargest(5, 'happiness_index')
    
    plt.figure(figsize=(8, 6))
    plt.pie(df['happiness_index'], labels=df['country'], autopct='%1.1f%%')
    plt.title('Happiness Index for the 5 Happiest Countries')
    plt.savefig('temp_chart.png')
    plt.close()
    
    return {"type": None, "value": "temp_chart.png"}
result = analyze_data(dfs)
"""
        with patch(
            "pandasai.helpers.code_manager.import_dependency"
        ) as import_dependency_mock:
            smart_dataframe = SmartDataframe(
                sample_df,
                config={
                    "llm": llm,
                    "enable_cache": False,
                    "save_charts": True,
                },
            )

            smart_dataframe.chat("Plot pie-chart the 5 happiest countries")

        plt_mock = getattr(import_dependency_mock.return_value, "matplotlib.pyplot")
        assert plt_mock.savefig.called
        assert (
            plt_mock.savefig.call_args.args[0]
            == f"exports/charts/{smart_dataframe.last_prompt_id}.png"
        )

    def test_add_middlewares(self, smart_dataframe: SmartDataframe, custom_middleware):
        middleware = custom_middleware()
        smart_dataframe.add_middlewares(middleware)
        assert (
            smart_dataframe.middlewares[len(smart_dataframe.middlewares) - 1]
            == middleware
        )

    def test_shortcut(self, smart_dataframe: SmartDataframe):
        smart_dataframe.chat = Mock(return_value="Hello world")
        smart_dataframe.clean_data()
        smart_dataframe.chat.assert_called_once()

    def test_replace_generate_code_prompt(self, llm):
        class CustomPrompt(AbstractPrompt):
            template: str = """{test} || {dfs[0].shape[1]} || {conversation}"""

            def __init__(self, **kwargs):
                super().__init__(**kwargs)

        replacement_prompt = CustomPrompt(test="test value")
        df = SmartDataframe(
            pd.DataFrame({"a": [1, 2, 3], "b": [4, 5, 6]}),
            config={
                "llm": llm,
                "enable_cache": False,
                "custom_prompts": {"generate_python_code": replacement_prompt},
            },
        )
        question = "Will this work?"
        df.chat(question)

        expected_last_prompt = replacement_prompt.to_string()
        assert llm.last_prompt == expected_last_prompt

    def test_replace_correct_error_prompt(self, llm):
        class ReplacementPrompt(AbstractPrompt):
            @property
            def template(self):
                return "Custom prompt"

        replacement_prompt = ReplacementPrompt()
        df = SmartDataframe(
            pd.DataFrame(),
            config={
                "llm": llm,
                "custom_prompts": {"correct_error": replacement_prompt},
                "enable_cache": False,
            },
        )

        df.lake._retry_run_code("wrong code", Exception())
        expected_last_prompt = replacement_prompt.to_string()
        assert llm.last_prompt == expected_last_prompt

    def test_saves_logs(self, smart_dataframe: SmartDataframe):
        with patch.object(smart_dataframe.lake.logger, "_calculate_time_diff"):
            smart_dataframe.lake.logger._calculate_time_diff.return_value = 0

            assert smart_dataframe.logs == []

            debug_msg = "Some debug log"
            info_msg = "Some info log"
            warning_msg = "Some warning log"
            error_msg = "Some error log"
            critical_msg = "Some critical log"

            smart_dataframe.lake.logger.log(debug_msg, level=logging.DEBUG)
            smart_dataframe.lake.logger.log(info_msg)  # INFO should be default
            smart_dataframe.lake.logger.log(warning_msg, level=logging.WARNING)
            smart_dataframe.lake.logger.log(error_msg, level=logging.ERROR)
            smart_dataframe.lake.logger.log(critical_msg, level=logging.CRITICAL)
            logs = smart_dataframe.logs

            assert len(logs) == 5

            assert all(
                ("msg" in log and "level" in log and "time" in log and "source" in log)
                for log in logs
            )
            assert {
                "msg": debug_msg,
                "level": "DEBUG",
                "time": 0,
                "source": "TestSmartDataframe",
            } in logs
            assert {
                "msg": info_msg,
                "level": "INFO",
                "time": 0,
                "source": "TestSmartDataframe",
            } in logs
            assert {
                "msg": warning_msg,
                "level": "WARNING",
                "time": 0,
                "source": "TestSmartDataframe",
            } in logs
            assert {
                "msg": error_msg,
                "level": "ERROR",
                "time": 0,
                "source": "TestSmartDataframe",
            } in logs
            assert {
                "msg": critical_msg,
                "level": "CRITICAL",
                "time": 0,
                "source": "TestSmartDataframe",
            } in logs

    def test_updates_verbose_config_with_setters(self, smart_dataframe: SmartDataframe):
        assert smart_dataframe.verbose is False

        smart_dataframe.verbose = True
        assert smart_dataframe.verbose
<<<<<<< HEAD
        assert smart_dataframe.lake._logger.verbose
=======
        assert smart_dataframe.lake._logger.verbose is True
>>>>>>> f8394829
        assert len(smart_dataframe.lake._logger._logger.handlers) == 1
        assert isinstance(
            smart_dataframe.lake._logger._logger.handlers[0], logging.StreamHandler
        )

        smart_dataframe.verbose = False
        assert not smart_dataframe.verbose
        assert smart_dataframe.lake._logger.verbose is False
        assert len(smart_dataframe.lake._logger._logger.handlers) == 0

    def test_updates_save_logs_config_with_setters(
        self, smart_dataframe: SmartDataframe
    ):
        assert smart_dataframe.save_logs

        smart_dataframe.save_logs = False
        assert not smart_dataframe.save_logs
<<<<<<< HEAD
        assert not smart_dataframe.lake._logger.save_logs
=======
        assert smart_dataframe.lake._logger.save_logs is False
>>>>>>> f8394829
        assert len(smart_dataframe.lake._logger._logger.handlers) == 0

        smart_dataframe.save_logs = True
        assert smart_dataframe.save_logs
<<<<<<< HEAD
        assert smart_dataframe.lake._logger.save_logs
=======
        assert smart_dataframe.lake._logger.save_logs is True
>>>>>>> f8394829
        assert len(smart_dataframe.lake._logger._logger.handlers) == 1
        assert isinstance(
            smart_dataframe.lake._logger._logger.handlers[0], logging.FileHandler
        )

    def test_updates_enable_cache_config_with_setters(
        self, smart_dataframe: SmartDataframe
    ):
        assert smart_dataframe.enable_cache is False

        smart_dataframe.enable_cache = True
        assert smart_dataframe.enable_cache
<<<<<<< HEAD
        assert smart_dataframe.lake.enable_cache
=======
        assert smart_dataframe.lake.enable_cache is True
>>>>>>> f8394829
        assert smart_dataframe.lake.cache is not None
        assert isinstance(smart_dataframe.lake._cache, Cache)

        smart_dataframe.enable_cache = False
        assert not smart_dataframe.enable_cache
        assert smart_dataframe.lake.enable_cache is False
        assert smart_dataframe.lake.cache is None

    def test_updates_configs_with_setters(self, smart_dataframe: SmartDataframe):
        assert smart_dataframe.callback is None
        assert smart_dataframe.enforce_privacy is False
        assert smart_dataframe.use_error_correction_framework
        assert smart_dataframe.custom_prompts == {}
        assert smart_dataframe.save_charts is False
        assert smart_dataframe.save_charts_path == "exports/charts"
        assert smart_dataframe.custom_whitelisted_dependencies == []
        assert smart_dataframe.max_retries == 3

        smart_dataframe.callback = lambda x: x
        assert smart_dataframe.callback is not None

        smart_dataframe.enforce_privacy = True
        assert smart_dataframe.enforce_privacy

        smart_dataframe.use_error_correction_framework = False
        assert not smart_dataframe.use_error_correction_framework

        smart_dataframe.custom_prompts = {
            "generate_python_code": GeneratePythonCodePrompt()
        }
        assert smart_dataframe.custom_prompts != {}

        smart_dataframe.save_charts = True
        assert smart_dataframe.save_charts

        smart_dataframe.save_charts_path = "some/path"
        assert smart_dataframe.save_charts_path == "some/path"

        smart_dataframe.custom_whitelisted_dependencies = ["some_dependency"]
        assert smart_dataframe.custom_whitelisted_dependencies == ["some_dependency"]

        smart_dataframe.max_retries = 5
        assert smart_dataframe.max_retries == 5

    def test_sample_head_getter(self, sample_head, smart_dataframe: SmartDataframe):
        assert smart_dataframe.sample_head.equals(sample_head)

    def test_sample_head_setter(self, sample_head, smart_dataframe: SmartDataframe):
        new_sample_head = (
            sample_head.copy().sample(frac=1, axis=1).reset_index(drop=True)
        )
        smart_dataframe.sample_head = new_sample_head
        assert new_sample_head.equals(smart_dataframe.sample_head)

    def test_load_dataframe_from_list(self, smart_dataframe):
        input_data = [
            {"column1": 1, "column2": 4},
            {"column1": 2, "column2": 5},
            {"column1": 3, "column2": 6},
        ]

        smart_dataframe._load_dataframe(input_data)

        assert isinstance(smart_dataframe.dataframe, pd.DataFrame)

    def test_load_dataframe_from_dict(self, smart_dataframe):
        input_data = {"column1": [1, 2, 3], "column2": [4, 5, 6]}

        smart_dataframe._load_dataframe(input_data)

        assert isinstance(smart_dataframe.dataframe, pd.DataFrame)

    def test_load_dataframe_from_pandas_dataframe(self, smart_dataframe):
        pandas_df = pd.DataFrame({"column1": [1, 2, 3], "column2": [4, 5, 6]})

        smart_dataframe._load_dataframe(pandas_df)

        assert isinstance(smart_dataframe.dataframe, pd.DataFrame)

    def test_load_dataframe_from_saved_dfs(self, sample_saved_dfs, mocker):
        expected_df = pd.DataFrame(
            {
                "filename": ["photo1.jpg", "photo2.jpg"],
                "format": ["JPEG", "PNG"],
                "size": ["1240KB", "320KB"],
            }
        )
        mocker.patch.object(pd, "read_parquet", return_value=expected_df)

        mocker.patch.object(
            json,
            "load",
            return_value={"saved_dfs": sample_saved_dfs},
        )

        saved_df_name = "photo"
        smart_dataframe = SmartDataframe(saved_df_name)

        assert isinstance(smart_dataframe.dataframe, pd.DataFrame)
        assert smart_dataframe.table_name == saved_df_name
        assert smart_dataframe.dataframe.equals(expected_df)

    def test_load_dataframe_from_other_dataframe_type(self, smart_dataframe):
        polars_df = pl.DataFrame({"column1": [1, 2, 3], "column2": [4, 5, 6]})

        smart_dataframe._load_dataframe(polars_df)

        print(smart_dataframe.dataframe)
        print(polars_df)

        assert isinstance(smart_dataframe.dataframe, pl.DataFrame)
        assert smart_dataframe.dataframe.frame_equal(polars_df)

    def test_import_csv_file(self, smart_dataframe, mocker):
        mocker.patch.object(
            pd,
            "read_parquet",
            return_value=pd.DataFrame({"column1": [1, 2, 3], "column2": [4, 5, 6]}),
        )

        file_path = "sample.parquet"

        df = smart_dataframe._import_from_file(file_path)

        assert isinstance(df, pd.DataFrame)

    def test_import_parquet_file(self, smart_dataframe, mocker):
        mocker.patch.object(
            pd,
            "read_parquet",
            return_value=pd.DataFrame({"column1": [1, 2, 3], "column2": [4, 5, 6]}),
        )

        file_path = "sample.parquet"

        df = smart_dataframe._import_from_file(file_path)

        assert isinstance(df, pd.DataFrame)

    def test_import_excel_file(self, smart_dataframe, mocker):
        mocker.patch.object(
            pd,
            "read_excel",
            return_value=pd.DataFrame({"column1": [1, 2, 3], "column2": [4, 5, 6]}),
        )

        file_path = "sample.xlsx"

        df = smart_dataframe._import_from_file(file_path)

        assert isinstance(df, pd.DataFrame)

        expected_df = pd.DataFrame({"column1": [1, 2, 3], "column2": [4, 5, 6]})
        assert df.equals(expected_df)

    @pytest.mark.parametrize("file_path", ["sample.txt", "sample.docx", "sample.pdf"])
    def test_invalid_file_format(self, smart_dataframe, file_path):
        with pytest.raises(ValueError):
            smart_dataframe._import_from_file(file_path)

    def test_import_pandas_series(self, llm):
        pandas_series = pd.Series([1, 2, 3])

        smart_dataframe = SmartDataframe(pandas_series, config={"llm": llm})

        assert isinstance(smart_dataframe.dataframe, pd.DataFrame)
        assert smart_dataframe.dataframe.equals(pd.DataFrame({0: [1, 2, 3]}))

    def test_save_pandas_dataframe(self, llm):
        with open("pandasai.json", "r") as json_file:
            backup_pandasai = json_file.read()

        # Create an instance of SmartDataframe
        pandas_df = pd.DataFrame({"A": [1, 2, 3], "B": [4, 5, 6]})
        df_object = SmartDataframe(
            pandas_df,
            name="df_test",
            description="Test description",
            config={"llm": llm, "enable_cache": False},
        )

        # Call the save function
        df_object.save()

        # Verify that the data was saved correctly
        with open("pandasai.json", "r") as json_file:
            data = json.load(json_file)
            assert data["saved_dfs"][0]["name"] == "df_test"

        with open("pandasai.json", "w") as json_file:
            json_file.write(backup_pandasai)

    def test_save_pandas_dataframe_with_name(self, llm):
        with open("pandasai.json", "r") as json_file:
            backup_pandasai = json_file.read()

        # Create an instance of SmartDataframe
        pandas_df = pd.DataFrame({"A": [1, 2, 3], "B": [4, 5, 6]})
        df_object = SmartDataframe(
            pandas_df,
            name="df_test",
            description="Test description",
            config={"llm": llm, "enable_cache": False},
        )

        # Call the save function
        df_object.save("custom_name")

        # Verify that the data was saved correctly
        with open("pandasai.json", "r") as json_file:
            data = json.load(json_file)
            assert data["saved_dfs"][0]["name"] == "custom_name"

        with open("pandasai.json", "w") as json_file:
            json_file.write(backup_pandasai)

    def test_save_polars_dataframe(self, llm):
        with open("pandasai.json", "r") as json_file:
            backup_pandasai = json_file.read()

        # Create an instance of SmartDataframe
        polars_df = pl.DataFrame({"column1": [1, 2, 3], "column2": [4, 5, 6]})
        df_object = SmartDataframe(
            polars_df,
            name="df_test_polars",
            description="Test description",
            config={"llm": llm, "enable_cache": False},
        )

        # Call the save function
        df_object.save()

        # Verify that the data was saved correctly
        with open("pandasai.json", "r") as json_file:
            data = json.load(json_file)
            assert data["saved_dfs"][0]["name"] == "df_test_polars"

        # recover file for next test case
        with open("pandasai.json", "w") as json_file:
            json_file.write(backup_pandasai)

    def test_save_pandas_dataframe_duplicate_name(self, llm):
        with open("pandasai.json", "r") as json_file:
            backup_pandasai = json_file.read()

        # Create a sample DataFrame
        df = pd.DataFrame({"A": [1, 2, 3], "B": [4, 5, 6]})

        # Create instances of SmartDataframe
        df_object1 = SmartDataframe(
            df,
            name="df_duplicate",
            description="Description 1",
            config={"llm": llm, "enable_cache": False},
        )
        df_object2 = SmartDataframe(
            df,
            name="df_duplicate",
            description="Description 2",
            config={"llm": llm, "enable_cache": False},
        )

        # Call the save function for the first instance
        df_object1.save()

        # Attempt to save the second instance and check for ValueError
        with pytest.raises(ValueError, match="Duplicate dataframe found: df_duplicate"):
            df_object2.save()

        # Recover file for next test case
        with open("pandasai.json", "w") as json_file:
            json_file.write(backup_pandasai)

    def test_save_pandas_no_name(self, llm):
        with open("pandasai.json", "r") as json_file:
            backup_pandasai = json_file.read()

        # Create a sample DataFrame
        df = pd.DataFrame({"A": [1, 2, 3, 4], "B": [5, 6, 7, 8]})

        # Create an instance of SmartDataframe without a name
        df_object = SmartDataframe(
            df, description="No Name", config={"llm": llm, "enable_cache": False}
        )

        # Mock the hashlib.sha256() method
        with patch("hashlib.sha256") as mock_sha256:
            # Set the return value of the hexdigest() method
            mock_sha256.return_value.hexdigest.return_value = "mocked_hash"

            # Call the save() method
            df_object.save()

            # Check that hashlib.sha256() was called with the correct argument
            mock_sha256.assert_called_with(df_object.head_csv.encode())

        # Verify that the data was saved correctly
        with open("pandasai.json", "r") as json_file:
            data = json.load(json_file)
            assert data["saved_dfs"][0]["name"] == "mocked_hash"

        # Recover file for next test case
        with open("pandasai.json", "w") as json_file:
            json_file.write(backup_pandasai)

    def test_pydantic_validate(self, llm):
        # Create a sample DataFrame
        df = pd.DataFrame({"A": [1, 2, 3, 4], "B": [5, 6, 7, 8]})

        # Create an instance of SmartDataframe without a name
        df_object = SmartDataframe(
            df, description="Name", config={"llm": llm, "enable_cache": False}
        )

        # Pydantic Schema
        class TestSchema(BaseModel):
            A: int
            B: int

        validation_result = df_object.validate(TestSchema)

        assert validation_result.passed

    def test_pydantic_validate_false(self, llm):
        # Create a sample DataFrame
        df = pd.DataFrame({"A": ["Test", "Test2", "Test3", "Test4"], "B": [5, 6, 7, 8]})

        # Create an instance of SmartDataframe without a name
        df_object = SmartDataframe(
            df, description="Name", config={"llm": llm, "enable_cache": False}
        )

        # Pydantic Schema
        class TestSchema(BaseModel):
            A: int
            B: int

        validation_result = df_object.validate(TestSchema)

        assert validation_result.passed is False

    def test_pydantic_validate_polars(self, llm):
        # Create a sample DataFrame
        df = pl.DataFrame({"A": [1, 2, 3, 4], "B": [5, 6, 7, 8]})

        # Create an instance of SmartDataframe without a name
        df_object = SmartDataframe(
            df, description="Name", config={"llm": llm, "enable_cache": False}
        )

        # Pydantic Schema
        class TestSchema(BaseModel):
            A: int
            B: int

        validation_result = df_object.validate(TestSchema)
        assert validation_result.passed

    def test_pydantic_validate_false_one_record(self, llm):
        # Create a sample DataFrame
        df = pd.DataFrame({"A": [1, "test", 3, 4], "B": [5, 6, 7, 8]})

        # Create an instance of SmartDataframe without a name
        df_object = SmartDataframe(
            df, description="Name", config={"llm": llm, "enable_cache": False}
        )

        # Pydantic Schema
        class TestSchema(BaseModel):
            A: int
            B: int

        validation_result = df_object.validate(TestSchema)
        assert (
            validation_result.passed is False and len(validation_result.errors()) == 1
        )

    def test_pydantic_validate_complex_schema(self, llm):
        # Create a sample DataFrame
        df = pd.DataFrame({"A": [1, 2, 3, 4], "B": [5, 6, 7, 8]})

        # Create an instance of SmartDataframe without a name
        df_object = SmartDataframe(
            df, description="Name", config={"llm": llm, "enable_cache": False}
        )

        # Pydantic Schema
        class TestSchema(BaseModel):
            A: int = Field(..., gt=5)
            B: int

        validation_result = df_object.validate(TestSchema)

        assert validation_result.passed is False

        class TestSchema(BaseModel):
            A: int = Field(..., lt=5)
            B: int

        validation_result = df_object.validate(TestSchema)

        assert validation_result.passed

    def test_head_csv_with_sample_head(
        self, sample_head, data_sampler, smart_dataframe: SmartDataframe
    ):
        with patch("pandasai.smart_dataframe.DataSampler", new=data_sampler):
            assert smart_dataframe.head_csv == sample_head.to_csv(index=False)

    @pytest.mark.parametrize(
        "viz_library_type,viz_library_type_hint",
        [
            (None, MatplotlibVizLibraryType().template_hint),
            *[
                (type_, viz_lib_type_factory(type_).template_hint)
                for type_ in viz_lib_map
            ],
        ],
    )
    def test_run_passing_viz_library_type(
        self, llm, viz_library_type, viz_library_type_hint
    ):
        df = pd.DataFrame({"country": []})
        df = SmartDataframe(
            df,
            config={
                "llm": llm,
                "enable_cache": False,
                "data_viz_library": viz_library_type,
            },
        )

        expected_prompt = (
            """You are provided with the following pandas DataFrames:

<dataframe>
Dataframe dfs[0], with 0 rows and 1 columns.
This is the metadata of the dataframe dfs[0]:
country
</dataframe>

<conversation>
User: Plot the histogram of countries showing for each the gdp with distinct bar colors
</conversation>

%s

This is the initial python function. Do not change the params. Given the context, use the right dataframes.
```python
# TODO import all the dependencies required
import pandas as pd

def analyze_data(dfs: list[pd.DataFrame]) -> dict:
    \"\"\"
    Analyze the data, using the provided dataframes (`dfs`).
    1. Prepare: Preprocessing and cleaning data if necessary
    2. Process: Manipulating data for analysis (grouping, filtering, aggregating, etc.)
    3. Analyze: Conducting the actual analysis (if the user asks to plot a chart you must save it as an image in temp_chart.png and not show the chart.)
    At the end, return a dictionary of:
    - type (possible values "string", "number", "dataframe", "plot")
    - value (can be a string, a dataframe or the path of the plot, NOT a dictionary)
    Examples: 
        { "type": "string", "value": f"The highest salary is {highest_salary}." }
        or
        { "type": "number", "value": 125 }
        or
        { "type": "dataframe", "value": pd.DataFrame({...}) }
        or
        { "type": "plot", "value": "temp_chart.png" }
    \"\"\"
```

Take a deep breath and reason step-by-step. Act as a senior data analyst.
In the answer, you must never write the "technical" names of the tables.
Based on the last message in the conversation:
- return the updated analyze_data function wrapped within ```python ```"""  # noqa: E501
            % viz_library_type_hint
        )

        df.chat(
            "Plot the histogram of countries showing for each the gdp"
            " with distinct bar colors"
        )
        last_prompt = df.last_prompt
        if sys.platform.startswith("win"):
            last_prompt = df.last_prompt.replace("\r\n", "\n")

        assert last_prompt == expected_prompt<|MERGE_RESOLUTION|>--- conflicted
+++ resolved
@@ -601,11 +601,7 @@
 
         smart_dataframe.verbose = True
         assert smart_dataframe.verbose
-<<<<<<< HEAD
         assert smart_dataframe.lake._logger.verbose
-=======
-        assert smart_dataframe.lake._logger.verbose is True
->>>>>>> f8394829
         assert len(smart_dataframe.lake._logger._logger.handlers) == 1
         assert isinstance(
             smart_dataframe.lake._logger._logger.handlers[0], logging.StreamHandler
@@ -623,20 +619,12 @@
 
         smart_dataframe.save_logs = False
         assert not smart_dataframe.save_logs
-<<<<<<< HEAD
         assert not smart_dataframe.lake._logger.save_logs
-=======
-        assert smart_dataframe.lake._logger.save_logs is False
->>>>>>> f8394829
         assert len(smart_dataframe.lake._logger._logger.handlers) == 0
 
         smart_dataframe.save_logs = True
         assert smart_dataframe.save_logs
-<<<<<<< HEAD
         assert smart_dataframe.lake._logger.save_logs
-=======
-        assert smart_dataframe.lake._logger.save_logs is True
->>>>>>> f8394829
         assert len(smart_dataframe.lake._logger._logger.handlers) == 1
         assert isinstance(
             smart_dataframe.lake._logger._logger.handlers[0], logging.FileHandler
@@ -649,11 +637,7 @@
 
         smart_dataframe.enable_cache = True
         assert smart_dataframe.enable_cache
-<<<<<<< HEAD
         assert smart_dataframe.lake.enable_cache
-=======
-        assert smart_dataframe.lake.enable_cache is True
->>>>>>> f8394829
         assert smart_dataframe.lake.cache is not None
         assert isinstance(smart_dataframe.lake._cache, Cache)
 
