--- conflicted
+++ resolved
@@ -396,7 +396,6 @@
         smart_dataframe.max_retries = 5
         assert smart_dataframe.max_retries == 5
 
-<<<<<<< HEAD
     def test_sample_head_getter(self, sample_head, smart_dataframe: SmartDataframe):
         assert smart_dataframe.sample_head.equals(sample_head)
 
@@ -406,7 +405,7 @@
         )
         smart_dataframe.sample_head = new_sample_head
         assert new_sample_head.equals(smart_dataframe.sample_head)
-=======
+
     def test_load_dataframe_from_list(self, smart_dataframe):
         input_data = [
             {"column1": 1, "column2": 4},
@@ -605,5 +604,4 @@
 
         # Recover file for next test case
         with open("pandasai.json", "w") as json_file:
-            json_file.write(backup_pandasai)
->>>>>>> 592c15ab
+            json_file.write(backup_pandasai)