--- conflicted
+++ resolved
@@ -830,15 +830,9 @@
             == 'SELECT EXTRACT(MONTH FROM "created_at"::TIMESTAMP) AS month, COUNT(*) AS user_count FROM "Users" GROUP BY EXTRACT(MONTH FROM "created_at"::TIMESTAMP)'
         )
 
-<<<<<<< HEAD
-    def test_check_is_query_using_alias(self, code_cleaning: CodeCleaning):
-        mock_node = ast.parse(
-            """sql_query = 'SELECT order_date, ship_country, COUNT(order_id) OVER (PARTITION BY ship_country ORDER BY order_date) AS cumulative_stars FROM "orders" WHERE ship_country IN ("USA", "Italy") ORDER BY order_date'"""
-=======
     def test_check_query_with_semicolon(self, code_cleaning: CodeCleaning):
         mock_node = ast.parse(
             """sql_query = 'SELECT COUNT(*) AS user_count FROM Users;'"""
->>>>>>> d06588d6
         ).body[0]
 
         class MockObject:
@@ -851,21 +845,11 @@
             def cs_table_name(self):
                 return f'"{self.name}"'
 
-<<<<<<< HEAD
-        code_cleaning._dfs = [MockObject("orders")]
-=======
         code_cleaning._dfs = [MockObject("Users")]
->>>>>>> d06588d6
 
         node = code_cleaning._validate_and_make_table_name_case_sensitive(mock_node)
 
         assert isinstance(node, ast.Assign)
-<<<<<<< HEAD
-        assert (
-            node.value.value
-            == """SELECT order_date, ship_country, COUNT(order_id) OVER (PARTITION BY ship_country ORDER BY order_date) AS cumulative_stars FROM "orders" WHERE ship_country IN ("USA", "Italy") ORDER BY order_date"""
-        )
-=======
         assert node.value.value == 'SELECT COUNT(*) AS user_count FROM "Users"'
 
     def test_check_query_with_semicolon_execute_sql_func(
@@ -913,5 +897,4 @@
 
         node = code_cleaning._validate_and_make_table_name_case_sensitive(mock_node)
 
-        assert node.value.args[0].value == 'SELECT COUNT(*) AS user_count FROM "Users"'
->>>>>>> d06588d6
+        assert node.value.args[0].value == 'SELECT COUNT(*) AS user_count FROM "Users"'