--- conflicted
+++ resolved
@@ -545,18 +545,10 @@
 
         assert str(excinfo.value) == ("Query uses unauthorized table: table1.")
 
-<<<<<<< HEAD
-    def test_fix_dataframe_redeclarations(self, mock_head, context: PipelineContext):
-        pandas_connector = DataFrame({"A": [1, 2, 3], "B": [4, 5, 6]})
-=======
-    @patch("pandasai.connectors.pandas.PandasConnector.head")
     def test_fix_dataframe_redeclarations(
         self, mock_head, context: PipelineContext, config: dict
     ):
-        df = pd.DataFrame({"A": [1, 2, 3], "B": [4, 5, 6]})
-        mock_head.return_value = df
-        pandas_connector = PandasConnector({"original_df": df})
->>>>>>> cf33faa5
+        pandas_connector = DataFrame({"A": [1, 2, 3], "B": [4, 5, 6]})
 
         code_cleaning = CodeCleaning()
         code_cleaning._dfs = [pandas_connector]
