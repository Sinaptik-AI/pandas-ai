--- conflicted
+++ resolved
@@ -1,192 +1,94 @@
-<<<<<<< HEAD
-"""Unit tests for the openai LLM class"""
-
-import pytest
-
-from pandasai.exceptions import APIKeyNotFoundError, UnsupportedOpenAIModelError
-from pandasai.llm.openai import OpenAI
-
-
-class TestOpenAILLM:
-    """Unit tests for the openai LLM class"""
-
-    def test_type_without_token(self):
-        with pytest.raises(APIKeyNotFoundError):
-            OpenAI().type
-
-    def test_type_with_token(self):
-        OpenAI(api_token="test").type == "openai"
-
-    def test_params_setting(self):
-        llm = OpenAI(
-            api_token="test",
-            model="GPT-3",
-            temperature=0.5,
-            max_tokens=50,
-            top_p=1.0,
-            frequency_penalty=2.0,
-            presence_penalty=3.0,
-            stop=["\n"],
-        )
-
-        assert llm.model == "GPT-3"
-        assert llm.temperature == 0.5
-        assert llm.max_tokens == 50
-        assert llm.top_p == 1.0
-        assert llm.frequency_penalty == 2.0
-        assert llm.presence_penalty == 3.0
-        assert llm.stop == ["\n"]
-
-    def test_completion(self, mocker):
-        openai_mock = mocker.patch("openai.Completion.create")
-        expected_text = "This is the generated text."
-        openai_mock.return_value = {"choices": [{"text": expected_text}]}
-
-        openai = OpenAI(api_token="test")
-        result = openai.completion("Some prompt.")
-
-        openai_mock.assert_called_once_with(
-            model=openai.model,
-            prompt="Some prompt.",
-            temperature=openai.temperature,
-            max_tokens=openai.max_tokens,
-            top_p=openai.top_p,
-            frequency_penalty=openai.frequency_penalty,
-            presence_penalty=openai.presence_penalty,
-        )
-
-        assert result == expected_text
-
-    def test_chat_completion(self, mocker):
-        openai = OpenAI(api_token="test")
-        expected_response = {
-            "choices": [
-                {
-                    "text": "Hello, how can I help you today?",
-                    "index": 0,
-                    "logprobs": None,
-                    "finish_reason": "stop",
-                    "start_text": "",
-                }
-            ]
-        }
-
-        mocker.patch.object(openai, "chat_completion", return_value=expected_response)
-
-        result = openai.chat_completion("Hi")
-        assert result == expected_response
-
-    def test_call_with_unsupported_model(self):
-        with pytest.raises(UnsupportedOpenAIModelError):
-            llm = OpenAI(api_token="test", model="not a model")
-            llm.call(instruction="test", value="test")
-
-    def test_call_supported_completion_model(self, mocker):
-        openai = OpenAI(api_token="test", model="text-davinci-003")
-        mocker.patch.object(openai, "completion", return_value="response")
-
-        result = openai.call(instruction="instruction", value="value")
-        assert result == "response"
-
-    def test_call_supported_chat_model(self, mocker):
-        openai = OpenAI(api_token="test", model="gpt-4")
-        mocker.patch.object(openai, "chat_completion", return_value="response")
-
-        result = openai.call(instruction="instruction", value="value")
-        assert result == "response"
-=======
-"""Unit tests for the openai LLM class"""
-
-import pytest
-
-from pandasai.exceptions import APIKeyNotFoundError, UnsupportedOpenAIModelError
-from pandasai.llm.openai import OpenAI
-
-
-class TestOpenAILLM:
-    """Unit tests for the openai LLM class"""
-
-    def test_type_without_token(self):
-        with pytest.raises(APIKeyNotFoundError):
-            OpenAI().type
-    def test_type_with_token(self):
-        OpenAI(api_token="test").type == "openai"
-
-    def test_params_setting(self):
-        llm = OpenAI(
-            api_token="test",
-            model="GPT-3",
-            temperature=0.5,
-            max_tokens=50,
-            top_p=1.0,
-            frequency_penalty=2.0,
-            presence_penalty=3.0,
-            stop=["\n"],
-        )
-
-        assert llm.model == "GPT-3"
-        assert llm.temperature == 0.5
-        assert llm.max_tokens == 50
-        assert llm.top_p == 1.0
-        assert llm.frequency_penalty == 2.0
-        assert llm.presence_penalty == 3.0
-        assert llm.stop == ["\n"]
-
-    def test_completion(self, mocker):
-        openai_mock = mocker.patch("openai.Completion.create")
-        expected_text = "This is the generated text."
-        openai_mock.return_value = {"choices": [{"text": expected_text}]}
-
-        openai = OpenAI(api_token="test")
-        result = openai.completion("Some prompt.")
-
-        openai_mock.assert_called_once_with(
-            model=openai.model,
-            prompt="Some prompt.",
-            temperature=openai.temperature,
-            max_tokens=openai.max_tokens,
-            top_p=openai.top_p,
-            frequency_penalty=openai.frequency_penalty,
-            presence_penalty=openai.presence_penalty,
-        )
-
-        assert result == expected_text
-
-    def test_chat_completion(self, mocker):
-        openai = OpenAI(api_token="test")
-        expected_response = {
-            "choices": [
-                {
-                    "text": "Hello, how can I help you today?",
-                    "index": 0,
-                    "logprobs": None,
-                    "finish_reason": "stop",
-                    "start_text": "",
-                }
-            ]
-        }
-
-        mocker.patch.object(openai, "chat_completion", return_value=expected_response)
-
-        result = openai.chat_completion("Hi")
-        assert result == expected_response
-
-    def test_call_with_unsupported_model(self):
-        with pytest.raises(UnsupportedOpenAIModelError):
-            llm = OpenAI(api_token="test", model="not a model")
-            llm.call(instruction="test", value="test")
-
-    def test_call_supported_completion_model(self, mocker):
-        openai = OpenAI(api_token="test", model="text-davinci-003")
-        mocker.patch.object(openai, "completion", return_value="response")
-
-        result = openai.call(instruction="instruction", value="value")
-        assert result == "response"
-
-    def test_call_supported_chat_model(self, mocker):
-        openai = OpenAI(api_token="test", model="gpt-4")
-        mocker.patch.object(openai, "chat_completion", return_value="response")
-
-        result = openai.call(instruction="instruction", value="value")
-        assert result == "response"
->>>>>>> 35509ba6
+"""Unit tests for the openai LLM class"""
+
+import pytest
+
+from pandasai.exceptions import APIKeyNotFoundError, UnsupportedOpenAIModelError
+from pandasai.llm.openai import OpenAI
+
+
+class TestOpenAILLM:
+    """Unit tests for the openai LLM class"""
+
+    def test_type_without_token(self):
+        with pytest.raises(APIKeyNotFoundError):
+            OpenAI().type
+    def test_type_with_token(self):
+        OpenAI(api_token="test").type == "openai"
+
+    def test_params_setting(self):
+        llm = OpenAI(
+            api_token="test",
+            model="GPT-3",
+            temperature=0.5,
+            max_tokens=50,
+            top_p=1.0,
+            frequency_penalty=2.0,
+            presence_penalty=3.0,
+            stop=["\n"],
+        )
+
+        assert llm.model == "GPT-3"
+        assert llm.temperature == 0.5
+        assert llm.max_tokens == 50
+        assert llm.top_p == 1.0
+        assert llm.frequency_penalty == 2.0
+        assert llm.presence_penalty == 3.0
+        assert llm.stop == ["\n"]
+
+    def test_completion(self, mocker):
+        openai_mock = mocker.patch("openai.Completion.create")
+        expected_text = "This is the generated text."
+        openai_mock.return_value = {"choices": [{"text": expected_text}]}
+
+        openai = OpenAI(api_token="test")
+        result = openai.completion("Some prompt.")
+
+        openai_mock.assert_called_once_with(
+            model=openai.model,
+            prompt="Some prompt.",
+            temperature=openai.temperature,
+            max_tokens=openai.max_tokens,
+            top_p=openai.top_p,
+            frequency_penalty=openai.frequency_penalty,
+            presence_penalty=openai.presence_penalty,
+        )
+
+        assert result == expected_text
+
+    def test_chat_completion(self, mocker):
+        openai = OpenAI(api_token="test")
+        expected_response = {
+            "choices": [
+                {
+                    "text": "Hello, how can I help you today?",
+                    "index": 0,
+                    "logprobs": None,
+                    "finish_reason": "stop",
+                    "start_text": "",
+                }
+            ]
+        }
+
+        mocker.patch.object(openai, "chat_completion", return_value=expected_response)
+
+        result = openai.chat_completion("Hi")
+        assert result == expected_response
+
+    def test_call_with_unsupported_model(self):
+        with pytest.raises(UnsupportedOpenAIModelError):
+            llm = OpenAI(api_token="test", model="not a model")
+            llm.call(instruction="test", value="test")
+
+    def test_call_supported_completion_model(self, mocker):
+        openai = OpenAI(api_token="test", model="text-davinci-003")
+        mocker.patch.object(openai, "completion", return_value="response")
+
+        result = openai.call(instruction="instruction", value="value")
+        assert result == "response"
+
+    def test_call_supported_chat_model(self, mocker):
+        openai = OpenAI(api_token="test", model="gpt-4")
+        mocker.patch.object(openai, "chat_completion", return_value="response")
+
+        result = openai.call(instruction="instruction", value="value")
+        assert result == "response"