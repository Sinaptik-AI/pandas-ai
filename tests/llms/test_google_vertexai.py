--- conflicted
+++ resolved
@@ -51,27 +51,15 @@
         llm = GoogleVertexAI(project_id, location, model)
         llm._validate()  # Should not raise any errors
 
-<<<<<<< HEAD
     def test_validate_with_invalid_model(self):
         model = "invalid_model"
         project_id = "test-project"
         location = "northamerica-northeast1"
-        with pytest.raises(UnsupportedModelError, match="Unsupported model"):
-            GoogleVertexAI(project_id, location, model)
-=======
-    def test_validate_with_invalid_model(self, google_vertexai: GoogleVertexAI):
-        google_vertexai.model = "invalid-model"
-        with pytest.raises(
+       with pytest.raises(
             UnsupportedModelError,
             match=(
                 "Unsupported model: The model 'invalid-model' doesn't exist "
                 "or is not supported yet."
             ),
         ):
-            google_vertexai._generate_text("Test prompt")
-
-    def test_validate_without_model(self, google_vertexai: GoogleVertexAI):
-        google_vertexai.model = None
-        with pytest.raises(ValueError, match="model is required."):
-            google_vertexai._validate()
->>>>>>> fef6dd69
+            GoogleVertexAI(project_id, location, model)